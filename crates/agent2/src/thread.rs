--- conflicted
+++ resolved
@@ -469,16 +469,7 @@
         });
 
         if push_new_tool_use {
-<<<<<<< HEAD
-            event_stream.send_tool_call(
-                &tool_use,
-                tool.as_ref()
-                    .map(|t| t.kind())
-                    .unwrap_or(acp::ToolKind::Other),
-            );
-=======
             event_stream.send_tool_call(tool.as_ref(), &tool_use);
->>>>>>> 5bfe086b
             last_message
                 .content
                 .push(MessageContent::ToolUse(tool_use.clone()));
@@ -535,30 +526,13 @@
         event_stream: AgentResponseEventStream,
         cx: &mut Context<Self>,
     ) -> Task<Result<String>> {
-<<<<<<< HEAD
-        // TODO: should we push this down into the tool itself?
-        let needs_authorization = tool.needs_authorization(tool_use.input.clone(), cx);
         cx.spawn(async move |_this, cx| {
-            if needs_authorization? {
-                event_stream.authorize_tool_call(&tool_use).await?;
-            }
-
-=======
-        cx.spawn(async move |_this, cx| {
->>>>>>> 5bfe086b
             let tool_event_stream = ToolCallEventStream::new(tool_use.id, event_stream);
             tool_event_stream.send_update(acp::ToolCallUpdateFields {
                 status: Some(acp::ToolCallStatus::InProgress),
                 ..Default::default()
             });
-<<<<<<< HEAD
-            log::trace!(
-                "Running tool {:?} with input: {}",
-                tool_use.name,
-                serde_json::to_string_pretty(&tool_use.input).unwrap_or_default()
-            );
-=======
->>>>>>> 5bfe086b
+
             cx.update(|cx| tool.run(tool_use.input, tool_event_stream, cx))?
                 .await
         })
@@ -712,12 +686,9 @@
 
     fn kind(&self) -> acp::ToolKind;
 
-<<<<<<< HEAD
-=======
     /// The initial tool title to display. Can be updated during the tool run.
     fn initial_title(&self, input: Self::Input) -> SharedString;
 
->>>>>>> 5bfe086b
     /// Returns the JSON schema that describes the tool's input.
     fn input_schema(&self) -> Schema {
         schemars::schema_for!(Self::Input)
@@ -752,13 +723,8 @@
     fn name(&self) -> SharedString;
     fn description(&self, cx: &mut App) -> SharedString;
     fn kind(&self) -> acp::ToolKind;
-<<<<<<< HEAD
-    fn input_schema(&self, format: LanguageModelToolSchemaFormat) -> Result<serde_json::Value>;
-    fn needs_authorization(&self, input: serde_json::Value, cx: &mut App) -> Result<bool>;
-=======
     fn initial_title(&self, input: serde_json::Value) -> Result<SharedString>;
     fn input_schema(&self, format: LanguageModelToolSchemaFormat) -> Result<serde_json::Value>;
->>>>>>> 5bfe086b
     fn run(
         self: Arc<Self>,
         input: serde_json::Value,
@@ -781,13 +747,6 @@
 
     fn kind(&self) -> agent_client_protocol::ToolKind {
         self.0.kind()
-<<<<<<< HEAD
-    }
-
-    fn input_schema(&self, format: LanguageModelToolSchemaFormat) -> Result<serde_json::Value> {
-        Ok(serde_json::to_value(self.0.input_schema(format))?)
-=======
->>>>>>> 5bfe086b
     }
 
     fn initial_title(&self, input: serde_json::Value) -> Result<SharedString> {
@@ -844,20 +803,7 @@
         self.0
             .unbounded_send(Ok(AgentResponseEvent::ToolCallAuthorization(
                 ToolCallAuthorization {
-<<<<<<< HEAD
-                    tool_call: acp::ToolCall {
-                        id: acp::ToolCallId(tool_use.id.to_string().into()),
-                        title: tool_use.name.to_string(),
-                        kind: acp::ToolKind::Other,
-                        status: acp::ToolCallStatus::Pending,
-                        content: vec![],
-                        locations: vec![],
-                        raw_input: Some(tool_use.input.clone()),
-                        raw_output: None,
-                    },
-=======
                     tool_call: Self::initial_tool_call(id, title, kind, input),
->>>>>>> 5bfe086b
                     options: vec![
                         acp::PermissionOption {
                             id: acp::PermissionOptionId("always_allow".into()),
@@ -887,20 +833,6 @@
         }
     }
 
-<<<<<<< HEAD
-    fn send_tool_call(&self, tool_use: &LanguageModelToolUse, kind: acp::ToolKind) {
-        self.0
-            .unbounded_send(Ok(AgentResponseEvent::ToolCall(acp::ToolCall {
-                id: acp::ToolCallId(tool_use.id.to_string().into()),
-                title: tool_use.name.to_string(),
-                kind,
-                status: acp::ToolCallStatus::Pending,
-                content: vec![],
-                locations: vec![],
-                raw_input: Some(tool_use.input.clone()),
-                raw_output: None,
-            })))
-=======
     fn send_tool_call(
         &self,
         tool: Option<&Arc<dyn AnyAgentTool>>,
@@ -915,7 +847,6 @@
                 tool.map(|t| t.kind()).unwrap_or(acp::ToolKind::Other),
                 tool_use.input.clone(),
             ))))
->>>>>>> 5bfe086b
             .ok();
     }
 
@@ -952,15 +883,12 @@
             .ok();
     }
 
-<<<<<<< HEAD
     fn send_tool_call_diff(&self, tool_call_diff: ToolCallDiff) {
         self.0
             .unbounded_send(Ok(AgentResponseEvent::ToolCallDiff(tool_call_diff)))
             .ok();
     }
 
-=======
->>>>>>> 5bfe086b
     fn send_stop(&self, reason: StopReason) {
         match reason {
             StopReason::EndTurn => {
@@ -1005,13 +933,13 @@
         self.stream.send_tool_call_update(&self.tool_use_id, fields);
     }
 
-<<<<<<< HEAD
     pub fn send_diff(&self, diff: Entity<Diff>) {
         self.stream.send_tool_call_diff(ToolCallDiff {
             tool_call_id: acp::ToolCallId(self.tool_use_id.to_string().into()),
             diff,
         });
-=======
+    }
+
     pub fn authorize(
         &self,
         title: String,
@@ -1045,6 +973,5 @@
 
     pub fn stream(&self) -> ToolCallEventStream {
         self.stream.clone()
->>>>>>> 5bfe086b
     }
 }