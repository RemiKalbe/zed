--- conflicted
+++ resolved
@@ -29,6 +29,7 @@
     pub use_imports: bool,
     pub excerpt: EditPredictionExcerptOptions,
     pub score: EditPredictionScoreOptions,
+    pub similar_snippets: SimilarSnippetOptions,
 }
 
 #[derive(Clone, Debug)]
@@ -38,12 +39,6 @@
     pub cursor_offset_in_excerpt: usize,
     pub declarations: Vec<ScoredDeclaration>,
     pub similar_snippets: Vec<SimilarSnippet>,
-}
-
-#[derive(Clone, Debug, PartialEq)]
-pub struct EditPredictionContextOptions {
-    pub excerpt: EditPredictionExcerptOptions,
-    pub similar_snippets: SimilarSnippetOptions,
 }
 
 impl EditPredictionContext {
@@ -66,13 +61,6 @@
                 let parent_abs_path = parent_abs_path.as_deref();
                 let index_state = index_state.upgrade()?;
                 let index_state = index_state.lock().await;
-<<<<<<< HEAD
-                Self::gather_context(cursor_point, &buffer, &options, Some(&index_state))
-            })
-        } else {
-            cx.background_spawn(async move {
-                Self::gather_context(cursor_point, &buffer, &options, None)
-=======
                 Self::gather_context(
                     cursor_point,
                     &buffer,
@@ -85,7 +73,6 @@
             cx.background_spawn(async move {
                 let parent_abs_path = parent_abs_path.as_deref();
                 Self::gather_context(cursor_point, &buffer, parent_abs_path, &options, None)
->>>>>>> 6dc3e643
             })
         }
     }
@@ -93,8 +80,6 @@
     pub fn gather_context(
         cursor_point: Point,
         buffer: &BufferSnapshot,
-<<<<<<< HEAD
-=======
         parent_abs_path: Option<&Path>,
         options: &EditPredictionContextOptions,
         index_state: Option<&SyntaxIndexState>,
@@ -118,7 +103,6 @@
         cursor_point: Point,
         buffer: &BufferSnapshot,
         imports: &Imports,
->>>>>>> 6dc3e643
         options: &EditPredictionContextOptions,
         index_state: Option<&SyntaxIndexState>,
         get_references: impl FnOnce(
@@ -134,15 +118,14 @@
             index_state,
         )?;
         let excerpt_text = excerpt.text(buffer);
-        let excerpt_occurrences =
-            Occurrences::new(IdentifierParts::within_string(&excerpt_text.body));
+        let excerpt_occurrences = Occurrences::new(IdentifierParts::within_str(&excerpt_text.body));
         let excerpt_trigram_occurrences: Occurrences<NGram<3, IdentifierParts>> = Occurrences::new(
-            NGram::iterator(IdentifierParts::within_string(&excerpt_text.body)),
+            NGram::iterator(IdentifierParts::within_str(&excerpt_text.body)),
         );
 
         let adjacent_start = Point::new(cursor_point.row.saturating_sub(2), 0);
         let adjacent_end = Point::new(cursor_point.row + 1, 0);
-        let adjacent_occurrences = Occurrences::new(IdentifierParts::within_string(
+        let adjacent_occurrences = Occurrences::new(IdentifierParts::within_str(
             &buffer
                 .text_for_range(adjacent_start..adjacent_end)
                 .collect::<String>(),
@@ -229,22 +212,16 @@
                     cursor_point,
                     buffer_snapshot,
                     EditPredictionContextOptions {
-<<<<<<< HEAD
-=======
                         use_imports: true,
->>>>>>> 6dc3e643
                         excerpt: EditPredictionExcerptOptions {
                             max_bytes: 60,
                             min_bytes: 10,
                             target_before_cursor_over_total_bytes: 0.5,
                         },
-<<<<<<< HEAD
-                        similar_snippets: SimilarSnippetOptions::default(),
-=======
                         score: EditPredictionScoreOptions {
                             omit_excerpt_overlaps: true,
                         },
->>>>>>> 6dc3e643
+                        similar_snippets: SimilarSnippetOptions::default(),
                     },
                     Some(index.clone()),
                     cx,
