use anyhow::{Context as _, Result, anyhow};
use collections::BTreeMap;
use credentials_provider::CredentialsProvider;
use editor::{Editor, EditorElement, EditorStyle};
use futures::{FutureExt, Stream, StreamExt, future::BoxFuture};
use google_ai::{
    FunctionDeclaration, GenerateContentResponse, Part, SystemInstruction, UsageMetadata,
};
use gpui::{
    AnyView, App, AsyncApp, Context, Entity, FontStyle, Subscription, Task, TextStyle, WhiteSpace,
};
use http_client::HttpClient;
use language_model::{
    AuthenticateError, LanguageModelCompletionError, LanguageModelCompletionEvent,
    LanguageModelToolSchemaFormat, LanguageModelToolUse, LanguageModelToolUseId, MessageContent,
    StopReason,
};
use language_model::{
    LanguageModel, LanguageModelId, LanguageModelName, LanguageModelProvider,
    LanguageModelProviderId, LanguageModelProviderName, LanguageModelProviderState,
    LanguageModelRequest, RateLimiter, Role,
};
use schemars::JsonSchema;
use serde::{Deserialize, Serialize};
use settings::{Settings, SettingsStore};
use std::pin::Pin;
use std::sync::Arc;
use strum::IntoEnumIterator;
use theme::ThemeSettings;
use ui::{Icon, IconName, List, Tooltip, prelude::*};
use util::ResultExt;

use crate::AllLanguageModelSettings;
use crate::ui::InstructionListItem;

const PROVIDER_ID: &str = "google";
const PROVIDER_NAME: &str = "Google AI";

#[derive(Default, Clone, Debug, PartialEq)]
pub struct GoogleSettings {
    pub api_url: String,
    pub available_models: Vec<AvailableModel>,
}

#[derive(Clone, Debug, PartialEq, Serialize, Deserialize, JsonSchema)]
pub struct AvailableModel {
    name: String,
    display_name: Option<String>,
    max_tokens: usize,
}

pub struct GoogleLanguageModelProvider {
    http_client: Arc<dyn HttpClient>,
    state: gpui::Entity<State>,
}

pub struct State {
    api_key: Option<String>,
    api_key_from_env: bool,
    _subscription: Subscription,
}

const GOOGLE_AI_API_KEY_VAR: &str = "GOOGLE_AI_API_KEY";

impl State {
    fn is_authenticated(&self) -> bool {
        self.api_key.is_some()
    }

    fn reset_api_key(&self, cx: &mut Context<Self>) -> Task<Result<()>> {
        let credentials_provider = <dyn CredentialsProvider>::global(cx);
        let api_url = AllLanguageModelSettings::get_global(cx)
            .google
            .api_url
            .clone();
        cx.spawn(async move |this, cx| {
            credentials_provider
                .delete_credentials(&api_url, &cx)
                .await
                .log_err();
            this.update(cx, |this, cx| {
                this.api_key = None;
                this.api_key_from_env = false;
                cx.notify();
            })
        })
    }

    fn set_api_key(&mut self, api_key: String, cx: &mut Context<Self>) -> Task<Result<()>> {
        let credentials_provider = <dyn CredentialsProvider>::global(cx);
        let api_url = AllLanguageModelSettings::get_global(cx)
            .google
            .api_url
            .clone();
        cx.spawn(async move |this, cx| {
            credentials_provider
                .write_credentials(&api_url, "Bearer", api_key.as_bytes(), &cx)
                .await?;
            this.update(cx, |this, cx| {
                this.api_key = Some(api_key);
                cx.notify();
            })
        })
    }

    fn authenticate(&self, cx: &mut Context<Self>) -> Task<Result<(), AuthenticateError>> {
        if self.is_authenticated() {
            return Task::ready(Ok(()));
        }

        let credentials_provider = <dyn CredentialsProvider>::global(cx);
        let api_url = AllLanguageModelSettings::get_global(cx)
            .google
            .api_url
            .clone();

        cx.spawn(async move |this, cx| {
            let (api_key, from_env) = if let Ok(api_key) = std::env::var(GOOGLE_AI_API_KEY_VAR) {
                (api_key, true)
            } else {
                let (_, api_key) = credentials_provider
                    .read_credentials(&api_url, &cx)
                    .await?
                    .ok_or(AuthenticateError::CredentialsNotFound)?;
                (
                    String::from_utf8(api_key).context("invalid {PROVIDER_NAME} API key")?,
                    false,
                )
            };

            this.update(cx, |this, cx| {
                this.api_key = Some(api_key);
                this.api_key_from_env = from_env;
                cx.notify();
            })?;

            Ok(())
        })
    }
}

impl GoogleLanguageModelProvider {
    pub fn new(http_client: Arc<dyn HttpClient>, cx: &mut App) -> Self {
        let state = cx.new(|cx| State {
            api_key: None,
            api_key_from_env: false,
            _subscription: cx.observe_global::<SettingsStore>(|_, cx| {
                cx.notify();
            }),
        });

        Self { http_client, state }
    }

    fn create_language_model(&self, model: google_ai::Model) -> Arc<dyn LanguageModel> {
        Arc::new(GoogleLanguageModel {
            id: LanguageModelId::from(model.id().to_string()),
            model,
            state: self.state.clone(),
            http_client: self.http_client.clone(),
            request_limiter: RateLimiter::new(4),
        })
    }
}

impl LanguageModelProviderState for GoogleLanguageModelProvider {
    type ObservableEntity = State;

    fn observable_entity(&self) -> Option<gpui::Entity<Self::ObservableEntity>> {
        Some(self.state.clone())
    }
}

impl LanguageModelProvider for GoogleLanguageModelProvider {
    fn id(&self) -> LanguageModelProviderId {
        LanguageModelProviderId(PROVIDER_ID.into())
    }

    fn name(&self) -> LanguageModelProviderName {
        LanguageModelProviderName(PROVIDER_NAME.into())
    }

    fn icon(&self) -> IconName {
        IconName::AiGoogle
    }

    fn default_model(&self, _cx: &App) -> Option<Arc<dyn LanguageModel>> {
        Some(self.create_language_model(google_ai::Model::default()))
    }

    fn default_fast_model(&self, _cx: &App) -> Option<Arc<dyn LanguageModel>> {
        Some(self.create_language_model(google_ai::Model::default_fast()))
    }

    fn provided_models(&self, cx: &App) -> Vec<Arc<dyn LanguageModel>> {
        let mut models = BTreeMap::default();

        // Add base models from google_ai::Model::iter()
        for model in google_ai::Model::iter() {
            if !matches!(model, google_ai::Model::Custom { .. }) {
                models.insert(model.id().to_string(), model);
            }
        }

        // Override with available models from settings
        for model in &AllLanguageModelSettings::get_global(cx)
            .google
            .available_models
        {
            models.insert(
                model.name.clone(),
                google_ai::Model::Custom {
                    name: model.name.clone(),
                    display_name: model.display_name.clone(),
                    max_tokens: model.max_tokens,
                },
            );
        }

        models
            .into_values()
            .map(|model| {
                Arc::new(GoogleLanguageModel {
                    id: LanguageModelId::from(model.id().to_string()),
                    model,
                    state: self.state.clone(),
                    http_client: self.http_client.clone(),
                    request_limiter: RateLimiter::new(4),
                }) as Arc<dyn LanguageModel>
            })
            .collect()
    }

    fn is_authenticated(&self, cx: &App) -> bool {
        self.state.read(cx).is_authenticated()
    }

    fn authenticate(&self, cx: &mut App) -> Task<Result<(), AuthenticateError>> {
        self.state.update(cx, |state, cx| state.authenticate(cx))
    }

    fn configuration_view(&self, window: &mut Window, cx: &mut App) -> AnyView {
        cx.new(|cx| ConfigurationView::new(self.state.clone(), window, cx))
            .into()
    }

    fn reset_credentials(&self, cx: &mut App) -> Task<Result<()>> {
        self.state.update(cx, |state, cx| state.reset_api_key(cx))
    }
}

pub struct GoogleLanguageModel {
    id: LanguageModelId,
    model: google_ai::Model,
    state: gpui::Entity<State>,
    http_client: Arc<dyn HttpClient>,
    request_limiter: RateLimiter,
}

impl GoogleLanguageModel {
    fn stream_completion(
        &self,
        request: google_ai::GenerateContentRequest,
        cx: &AsyncApp,
    ) -> BoxFuture<
        'static,
        Result<futures::stream::BoxStream<'static, Result<GenerateContentResponse>>>,
    > {
        let http_client = self.http_client.clone();

        let Ok((api_key, api_url)) = cx.read_entity(&self.state, |state, cx| {
            let settings = &AllLanguageModelSettings::get_global(cx).google;
            (state.api_key.clone(), settings.api_url.clone())
        }) else {
            return futures::future::ready(Err(anyhow!("App state dropped"))).boxed();
        };

        async move {
            let api_key = api_key.ok_or_else(|| anyhow!("Missing Google API key"))?;
            let request = google_ai::stream_generate_content(
                http_client.as_ref(),
                &api_url,
                &api_key,
                request,
            );
            request.await.context("failed to stream completion")
        }
        .boxed()
    }
}

impl LanguageModel for GoogleLanguageModel {
    fn id(&self) -> LanguageModelId {
        self.id.clone()
    }

    fn name(&self) -> LanguageModelName {
        LanguageModelName::from(self.model.display_name().to_string())
    }

    fn provider_id(&self) -> LanguageModelProviderId {
        LanguageModelProviderId(PROVIDER_ID.into())
    }

    fn provider_name(&self) -> LanguageModelProviderName {
        LanguageModelProviderName(PROVIDER_NAME.into())
    }

    fn supports_tools(&self) -> bool {
        true
    }

    fn tool_input_format(&self) -> LanguageModelToolSchemaFormat {
        LanguageModelToolSchemaFormat::JsonSchemaSubset
    }

    fn telemetry_id(&self) -> String {
        format!("google/{}", self.model.id())
    }

    fn max_token_count(&self) -> usize {
        self.model.max_token_count()
    }

    fn count_tokens(
        &self,
        request: LanguageModelRequest,
        cx: &App,
    ) -> BoxFuture<'static, Result<usize>> {
        let request = into_google(request, self.model.id().to_string());
        let http_client = self.http_client.clone();
        let api_key = self.state.read(cx).api_key.clone();

        let settings = &AllLanguageModelSettings::get_global(cx).google;
        let api_url = settings.api_url.clone();

        async move {
            let api_key = api_key.ok_or_else(|| anyhow!("Missing Google API key"))?;
            let response = google_ai::count_tokens(
                http_client.as_ref(),
                &api_url,
                &api_key,
                google_ai::CountTokensRequest {
                    contents: request.contents,
                },
            )
            .await?;
            Ok(response.total_tokens)
        }
        .boxed()
    }

    fn stream_completion(
        &self,
        request: LanguageModelRequest,
        cx: &AsyncApp,
    ) -> BoxFuture<
        'static,
        Result<
            futures::stream::BoxStream<
                'static,
                Result<LanguageModelCompletionEvent, LanguageModelCompletionError>,
            >,
        >,
    > {
        let request = into_google(request, self.model.id().to_string());
        let request = self.stream_completion(request, cx);
        let future = self.request_limiter.stream(async move {
            let response = request
                .await
                .map_err(|err| LanguageModelCompletionError::Other(anyhow!(err)))?;
            Ok(map_to_language_model_completion_events(response))
        });
        async move { Ok(future.await?.boxed()) }.boxed()
    }
}

pub fn into_google(
    mut request: LanguageModelRequest,
    model: String,
) -> google_ai::GenerateContentRequest {
    fn map_content(content: Vec<MessageContent>) -> Vec<Part> {
        content
            .into_iter()
            .filter_map(|content| match content {
                language_model::MessageContent::Text(text)
                | language_model::MessageContent::Thinking { text, .. } => {
                    if !text.is_empty() {
                        Some(Part::TextPart(google_ai::TextPart { text }))
                    } else {
                        None
                    }
                }
                language_model::MessageContent::RedactedThinking(_) => None,
                language_model::MessageContent::Image(image) => {
                    Some(Part::InlineDataPart(google_ai::InlineDataPart {
                        inline_data: google_ai::GenerativeContentBlob {
                            mime_type: "image/png".to_string(),
                            data: image.source.to_string(),
                        },
                    }))
                }
                language_model::MessageContent::ToolUse(tool_use) => {
                    Some(Part::FunctionCallPart(google_ai::FunctionCallPart {
                        function_call: google_ai::FunctionCall {
                            name: tool_use.name.to_string(),
                            raw_args: tool_use.raw_input,
                            args: tool_use.input,
                        },
                    }))
                }
                language_model::MessageContent::ToolResult(tool_result) => Some(
                    Part::FunctionResponsePart(google_ai::FunctionResponsePart {
                        function_response: google_ai::FunctionResponse {
                            name: tool_result.tool_name.to_string(),
                            // The API expects a valid JSON object
                            response: serde_json::json!({
                                "output": tool_result.content
                            }),
                        },
                    }),
                ),
            })
            .collect()
    }

    let system_instructions = if request
        .messages
        .first()
        .map_or(false, |msg| matches!(msg.role, Role::System))
    {
        let message = request.messages.remove(0);
        Some(SystemInstruction {
            parts: map_content(message.content),
        })
    } else {
        None
    };

    google_ai::GenerateContentRequest {
        model,
        system_instruction: system_instructions,
        contents: request
            .messages
            .into_iter()
            .map(|message| google_ai::Content {
                parts: map_content(message.content),
                role: match message.role {
                    Role::User => google_ai::Role::User,
                    Role::Assistant => google_ai::Role::Model,
                    Role::System => google_ai::Role::User, // Google AI doesn't have a system role
                },
            })
            .collect(),
        generation_config: Some(google_ai::GenerationConfig {
            candidate_count: Some(1),
            stop_sequences: Some(request.stop),
            max_output_tokens: None,
            temperature: request.temperature.map(|t| t as f64).or(Some(1.0)),
            top_p: None,
            top_k: None,
        }),
        safety_settings: None,
        tools: (request.tools.len() > 0).then(|| {
            vec![google_ai::Tool {
                function_declarations: request
                    .tools
                    .into_iter()
                    .map(|tool| FunctionDeclaration {
                        name: tool.name,
                        description: tool.description,
                        parameters: tool.input_schema,
                    })
                    .collect(),
            }]
        }),
        tool_config: None,
    }
}

pub fn map_to_language_model_completion_events(
    events: Pin<Box<dyn Send + Stream<Item = Result<GenerateContentResponse>>>>,
) -> impl Stream<Item = Result<LanguageModelCompletionEvent, LanguageModelCompletionError>> {
    use std::sync::atomic::{AtomicU64, Ordering};

    static TOOL_CALL_COUNTER: AtomicU64 = AtomicU64::new(0);

    struct State {
        events: Pin<Box<dyn Send + Stream<Item = Result<GenerateContentResponse>>>>,
        usage: UsageMetadata,
        stop_reason: StopReason,
    }

    futures::stream::unfold(
        State {
            events,
            usage: UsageMetadata::default(),
            stop_reason: StopReason::EndTurn,
        },
        |mut state| async move {
            if let Some(event) = state.events.next().await {
                match event {
                    Ok(event) => {
                        let mut events: Vec<_> = Vec::new();
                        let mut wants_to_use_tool = false;
                        if let Some(usage_metadata) = event.usage_metadata {
                            update_usage(&mut state.usage, &usage_metadata);
                            events.push(Ok(LanguageModelCompletionEvent::UsageUpdate(
                                convert_usage(&state.usage),
                            )))
                        }
                        if let Some(candidates) = event.candidates {
                            for candidate in candidates {
                                if let Some(finish_reason) = candidate.finish_reason.as_deref() {
                                    state.stop_reason = match finish_reason {
                                        "STOP" => StopReason::EndTurn,
                                        "MAX_TOKENS" => StopReason::MaxTokens,
                                        _ => {
                                            log::error!(
                                                "Unexpected google finish_reason: {finish_reason}"
                                            );
                                            StopReason::EndTurn
                                        }
                                    };
                                }
                                candidate
                                    .content
                                    .parts
                                    .into_iter()
                                    .for_each(|part| match part {
                                        Part::TextPart(text_part) => events.push(Ok(
                                            LanguageModelCompletionEvent::Text(text_part.text),
                                        )),
                                        Part::InlineDataPart(_) => {}
                                        Part::FunctionCallPart(function_call_part) => {
                                            wants_to_use_tool = true;
                                            let name: Arc<str> =
                                                function_call_part.function_call.name.into();
                                            let next_tool_id =
                                                TOOL_CALL_COUNTER.fetch_add(1, Ordering::SeqCst);
                                            let id: LanguageModelToolUseId =
                                                format!("{}-{}", name, next_tool_id).into();

                                            events.push(Ok(LanguageModelCompletionEvent::ToolUse(
                                                LanguageModelToolUse {
                                                    id,
                                                    name,
                                                    is_input_complete: true,
                                                    raw_input: function_call_part
                                                        .function_call
<<<<<<< HEAD
                                                        .raw_args
                                                        .clone(),
=======
                                                        .args
                                                        .to_string(),
>>>>>>> 936972d9
                                                    input: function_call_part.function_call.args,
                                                },
                                            )));
                                        }
                                        Part::FunctionResponsePart(_) => {}
                                    });
                            }
                        }

                        // Even when Gemini wants to use a Tool, the API
                        // responds with `finish_reason: STOP`
                        if wants_to_use_tool {
                            state.stop_reason = StopReason::ToolUse;
                        }
                        events.push(Ok(LanguageModelCompletionEvent::Stop(state.stop_reason)));
                        return Some((events, state));
                    }
                    Err(err) => {
                        return Some((
                            vec![Err(LanguageModelCompletionError::Other(anyhow!(err)))],
                            state,
                        ));
                    }
                }
            }

            None
        },
    )
    .flat_map(futures::stream::iter)
}

pub fn count_google_tokens(
    request: LanguageModelRequest,
    cx: &App,
) -> BoxFuture<'static, Result<usize>> {
    // We couldn't use the GoogleLanguageModelProvider to count tokens because the github copilot doesn't have the access to google_ai directly.
    // So we have to use tokenizer from tiktoken_rs to count tokens.
    cx.background_spawn(async move {
        let messages = request
            .messages
            .into_iter()
            .map(|message| tiktoken_rs::ChatCompletionRequestMessage {
                role: match message.role {
                    Role::User => "user".into(),
                    Role::Assistant => "assistant".into(),
                    Role::System => "system".into(),
                },
                content: Some(message.string_contents()),
                name: None,
                function_call: None,
            })
            .collect::<Vec<_>>();

        // Tiktoken doesn't yet support these models, so we manually use the
        // same tokenizer as GPT-4.
        tiktoken_rs::num_tokens_from_messages("gpt-4", &messages)
    })
    .boxed()
}

fn update_usage(usage: &mut UsageMetadata, new: &UsageMetadata) {
    if let Some(prompt_token_count) = new.prompt_token_count {
        usage.prompt_token_count = Some(prompt_token_count);
    }
    if let Some(cached_content_token_count) = new.cached_content_token_count {
        usage.cached_content_token_count = Some(cached_content_token_count);
    }
    if let Some(candidates_token_count) = new.candidates_token_count {
        usage.candidates_token_count = Some(candidates_token_count);
    }
    if let Some(tool_use_prompt_token_count) = new.tool_use_prompt_token_count {
        usage.tool_use_prompt_token_count = Some(tool_use_prompt_token_count);
    }
    if let Some(thoughts_token_count) = new.thoughts_token_count {
        usage.thoughts_token_count = Some(thoughts_token_count);
    }
    if let Some(total_token_count) = new.total_token_count {
        usage.total_token_count = Some(total_token_count);
    }
}

fn convert_usage(usage: &UsageMetadata) -> language_model::TokenUsage {
    language_model::TokenUsage {
        input_tokens: usage.prompt_token_count.unwrap_or(0) as u32,
        output_tokens: usage.candidates_token_count.unwrap_or(0) as u32,
        cache_read_input_tokens: usage.cached_content_token_count.unwrap_or(0) as u32,
        cache_creation_input_tokens: 0,
    }
}

struct ConfigurationView {
    api_key_editor: Entity<Editor>,
    state: gpui::Entity<State>,
    load_credentials_task: Option<Task<()>>,
}

impl ConfigurationView {
    fn new(state: gpui::Entity<State>, window: &mut Window, cx: &mut Context<Self>) -> Self {
        cx.observe(&state, |_, _, cx| {
            cx.notify();
        })
        .detach();

        let load_credentials_task = Some(cx.spawn_in(window, {
            let state = state.clone();
            async move |this, cx| {
                if let Some(task) = state
                    .update(cx, |state, cx| state.authenticate(cx))
                    .log_err()
                {
                    // We don't log an error, because "not signed in" is also an error.
                    let _ = task.await;
                }
                this.update(cx, |this, cx| {
                    this.load_credentials_task = None;
                    cx.notify();
                })
                .log_err();
            }
        }));

        Self {
            api_key_editor: cx.new(|cx| {
                let mut editor = Editor::single_line(window, cx);
                editor.set_placeholder_text("AIzaSy...", cx);
                editor
            }),
            state,
            load_credentials_task,
        }
    }

    fn save_api_key(&mut self, _: &menu::Confirm, window: &mut Window, cx: &mut Context<Self>) {
        let api_key = self.api_key_editor.read(cx).text(cx);
        if api_key.is_empty() {
            return;
        }

        let state = self.state.clone();
        cx.spawn_in(window, async move |_, cx| {
            state
                .update(cx, |state, cx| state.set_api_key(api_key, cx))?
                .await
        })
        .detach_and_log_err(cx);

        cx.notify();
    }

    fn reset_api_key(&mut self, window: &mut Window, cx: &mut Context<Self>) {
        self.api_key_editor
            .update(cx, |editor, cx| editor.set_text("", window, cx));

        let state = self.state.clone();
        cx.spawn_in(window, async move |_, cx| {
            state.update(cx, |state, cx| state.reset_api_key(cx))?.await
        })
        .detach_and_log_err(cx);

        cx.notify();
    }

    fn render_api_key_editor(&self, cx: &mut Context<Self>) -> impl IntoElement {
        let settings = ThemeSettings::get_global(cx);
        let text_style = TextStyle {
            color: cx.theme().colors().text,
            font_family: settings.ui_font.family.clone(),
            font_features: settings.ui_font.features.clone(),
            font_fallbacks: settings.ui_font.fallbacks.clone(),
            font_size: rems(0.875).into(),
            font_weight: settings.ui_font.weight,
            font_style: FontStyle::Normal,
            line_height: relative(1.3),
            white_space: WhiteSpace::Normal,
            ..Default::default()
        };
        EditorElement::new(
            &self.api_key_editor,
            EditorStyle {
                background: cx.theme().colors().editor_background,
                local_player: cx.theme().players().local(),
                text: text_style,
                ..Default::default()
            },
        )
    }

    fn should_render_editor(&self, cx: &mut Context<Self>) -> bool {
        !self.state.read(cx).is_authenticated()
    }
}

impl Render for ConfigurationView {
    fn render(&mut self, _: &mut Window, cx: &mut Context<Self>) -> impl IntoElement {
        let env_var_set = self.state.read(cx).api_key_from_env;

        if self.load_credentials_task.is_some() {
            div().child(Label::new("Loading credentials...")).into_any()
        } else if self.should_render_editor(cx) {
            v_flex()
                .size_full()
                .on_action(cx.listener(Self::save_api_key))
                .child(Label::new("To use Zed's assistant with Google AI, you need to add an API key. Follow these steps:"))
                .child(
                    List::new()
                        .child(InstructionListItem::new(
                            "Create one by visiting",
                            Some("Google AI's console"),
                            Some("https://aistudio.google.com/app/apikey"),
                        ))
                        .child(InstructionListItem::text_only(
                            "Paste your API key below and hit enter to start using the assistant",
                        )),
                )
                .child(
                    h_flex()
                        .w_full()
                        .my_2()
                        .px_2()
                        .py_1()
                        .bg(cx.theme().colors().editor_background)
                        .border_1()
                        .border_color(cx.theme().colors().border)
                        .rounded_sm()
                        .child(self.render_api_key_editor(cx)),
                )
                .child(
                    Label::new(
                        format!("You can also assign the {GOOGLE_AI_API_KEY_VAR} environment variable and restart Zed."),
                    )
                    .size(LabelSize::Small).color(Color::Muted),
                )
                .into_any()
        } else {
            h_flex()
                .mt_1()
                .p_1()
                .justify_between()
                .rounded_md()
                .border_1()
                .border_color(cx.theme().colors().border)
                .bg(cx.theme().colors().background)
                .child(
                    h_flex()
                        .gap_1()
                        .child(Icon::new(IconName::Check).color(Color::Success))
                        .child(Label::new(if env_var_set {
                            format!("API key set in {GOOGLE_AI_API_KEY_VAR} environment variable.")
                        } else {
                            "API key configured.".to_string()
                        })),
                )
                .child(
                    Button::new("reset-key", "Reset Key")
                        .label_size(LabelSize::Small)
                        .icon(Some(IconName::Trash))
                        .icon_size(IconSize::Small)
                        .icon_position(IconPosition::Start)
                        .disabled(env_var_set)
                        .when(env_var_set, |this| {
                            this.tooltip(Tooltip::text(format!("To reset your API key, unset the {GOOGLE_AI_API_KEY_VAR} environment variable.")))
                        })
                        .on_click(cx.listener(|this, _, window, cx| this.reset_api_key(window, cx))),
                )
                .into_any()
        }
    }
}<|MERGE_RESOLUTION|>--- conflicted
+++ resolved
@@ -404,8 +404,8 @@
                     Some(Part::FunctionCallPart(google_ai::FunctionCallPart {
                         function_call: google_ai::FunctionCall {
                             name: tool_use.name.to_string(),
+                            args: tool_use.input,
                             raw_args: tool_use.raw_input,
-                            args: tool_use.input,
                         },
                     }))
                 }
@@ -548,13 +548,8 @@
                                                     is_input_complete: true,
                                                     raw_input: function_call_part
                                                         .function_call
-<<<<<<< HEAD
-                                                        .raw_args
-                                                        .clone(),
-=======
                                                         .args
                                                         .to_string(),
->>>>>>> 936972d9
                                                     input: function_call_part.function_call.args,
                                                 },
                                             )));
