use crate::transport::{Events, Payload, Response, Transport};
use anyhow::{anyhow, Context, Result};

use dap_types::{
    requests::{
        Attach, ConfigurationDone, Continue, Disconnect, Initialize, Launch, Next, Pause, Request,
        Restart, RunInTerminal, SetBreakpoints, StartDebugging, StepBack, StepIn, StepOut,
    },
    AttachRequestArguments, ConfigurationDoneArguments, ContinueArguments, ContinueResponse,
    DisconnectArguments, InitializeRequestArgumentsPathFormat, LaunchRequestArguments,
    NextArguments, PauseArguments, RestartArguments, RunInTerminalRequestArguments,
    RunInTerminalResponse, Scope, SetBreakpointsArguments, SetBreakpointsResponse, Source,
    SourceBreakpoint, StackFrame, StartDebuggingRequestArguments, StepBackArguments,
    StepInArguments, StepOutArguments, SteppingGranularity, Variable,
};
use futures::{AsyncBufRead, AsyncReadExt, AsyncWrite};
use gpui::{AppContext, AsyncAppContext};
use parking_lot::{Mutex, MutexGuard};
use serde_json::Value;
use smol::{
    channel::{bounded, unbounded, Receiver, Sender},
    io::BufReader,
    net::{TcpListener, TcpStream},
    process::{self, Child},
};
use std::{
    collections::HashMap,
    net::{Ipv4Addr, SocketAddrV4},
    path::PathBuf,
    process::Stdio,
    sync::{
        atomic::{AtomicU64, Ordering},
        Arc,
    },
    time::Duration,
};
use task::{DebugAdapterConfig, DebugConnectionType, DebugRequestType, TCPHost};
use util::ResultExt;

#[derive(Copy, Clone, Default, Debug, PartialEq, Eq, PartialOrd, Ord, Hash)]
pub enum ThreadStatus {
    #[default]
    Running,
    Stopped,
    Exited,
    Ended,
}

#[derive(Copy, Clone, Debug, PartialEq, Eq, PartialOrd, Ord, Hash)]
#[repr(transparent)]
pub struct DebugAdapterClientId(pub usize);

#[derive(Debug, Default, Clone)]
pub struct ThreadState {
    pub status: ThreadStatus,
    pub stack_frames: Vec<StackFrame>,
    pub scopes: HashMap<u64, Vec<Scope>>, // stack_frame_id -> scopes
    pub variables: HashMap<u64, Vec<Variable>>, // scope.variable_reference -> variables
    pub current_stack_frame_id: Option<u64>,
}

pub struct DebugAdapterClient {
    id: DebugAdapterClientId,
    _process: Option<Child>,
    server_tx: Sender<Payload>,
    sequence_count: AtomicU64,
    capabilities: Arc<Mutex<Option<dap_types::Capabilities>>>,
    config: DebugAdapterConfig,
    thread_states: Arc<Mutex<HashMap<u64, ThreadState>>>, // thread_id -> thread_state
    sub_client: Arc<Mutex<Option<Arc<Self>>>>,
}

impl DebugAdapterClient {
    /// Creates & returns a new debug adapter client
    ///
    /// # Parameters
    /// - `id`: The id that [`Project`](project::Project) uses to keep track of specific clients
    /// - `config`: The adapter specific configurations from debugger task that is starting
    /// - `command`: The command that starts the debugger
    /// - `args`: Arguments of the command that starts the debugger
    /// - `project_path`: The absolute path of the project that is being debugged
    /// - `cx`: The context that the new client belongs too
    pub async fn new<F>(
        id: DebugAdapterClientId,
        config: DebugAdapterConfig,
        command: &str,
        args: Vec<&str>,
        project_path: PathBuf,
        event_handler: F,
        cx: &mut AsyncAppContext,
    ) -> Result<Self>
    where
        F: FnMut(Events, &mut AppContext) + 'static + Send + Sync + Clone,
    {
        match config.connection.clone() {
            DebugConnectionType::TCP(host) => {
                Self::create_tcp_client(
                    id,
                    config,
                    host,
                    command,
                    args,
                    project_path,
                    event_handler,
                    cx,
                )
                .await
            }
            DebugConnectionType::STDIO => {
                Self::create_stdio_client(
                    id,
                    config,
                    command,
                    args,
                    project_path,
                    event_handler,
                    cx,
                )
                .await
            }
        }
    }

    /// Creates a debug client that connects to an adapter through tcp
    ///
    /// TCP clients don't have an error communication stream with an adapter
    ///
    /// # Parameters
    /// - `id`: The id that [`Project`](project::Project) uses to keep track of specific clients
    /// - `config`: The adapter specific configurations from debugger task that is starting
    /// - `command`: The command that starts the debugger
    /// - `args`: Arguments of the command that starts the debugger
    /// - `project_path`: The absolute path of the project that is being debugged
    /// - `cx`: The context that the new client belongs too
    #[allow(clippy::too_many_arguments)]
    async fn create_tcp_client<F>(
        id: DebugAdapterClientId,
        config: DebugAdapterConfig,
        host: TCPHost,
        command: &str,
        args: Vec<&str>,
        project_path: PathBuf,
        event_handler: F,
        cx: &mut AsyncAppContext,
    ) -> Result<Self>
    where
        F: FnMut(Events, &mut AppContext) + 'static + Send + Sync + Clone,
    {
        let mut port = host.port;
        if port.is_none() {
            port = Self::get_port().await;
        }

        let mut command = process::Command::new(command);
        command
            .current_dir(project_path)
            .args(args)
            .stdin(Stdio::null())
            .stdout(Stdio::null())
            .stderr(Stdio::null())
            .kill_on_drop(true);

        let process = command
            .spawn()
            .with_context(|| "failed to start debug adapter.")?;

        if let Some(delay) = host.delay {
            // some debug adapters need some time to start the TCP server
            // so we have to wait few milliseconds before we can connect to it
            cx.background_executor()
                .timer(Duration::from_millis(delay))
                .await;
        }

        let address = SocketAddrV4::new(
            host.host.unwrap_or_else(|| Ipv4Addr::new(127, 0, 0, 1)),
            port.unwrap(),
        );

        let (rx, tx) = TcpStream::connect(address).await?.split();

        Self::handle_transport(
            id,
            config,
            Box::new(BufReader::new(rx)),
            Box::new(tx),
            None,
            Some(process),
            event_handler,
            cx,
        )
    }

    /// Get an open port to use with the tcp client when not supplied by debug config
    async fn get_port() -> Option<u16> {
        Some(
            TcpListener::bind(SocketAddrV4::new(Ipv4Addr::new(127, 0, 0, 1), 0))
                .await
                .ok()?
                .local_addr()
                .ok()?
                .port(),
        )
    }

    /// Creates a debug client that connects to an adapter through std input/output
    ///
    /// # Parameters
    /// - `id`: The id that [`Project`](project::Project) uses to keep track of specific clients
    /// - `config`: The adapter specific configurations from debugger task that is starting
    /// - `command`: The command that starts the debugger
    /// - `args`: Arguments of the command that starts the debugger
    /// - `project_path`: The absolute path of the project that is being debugged
    /// - `cx`: The context that the new client belongs too
    async fn create_stdio_client<F>(
        id: DebugAdapterClientId,
        config: DebugAdapterConfig,
        command: &str,
        args: Vec<&str>,
        project_path: PathBuf,
        event_handler: F,
        cx: &mut AsyncAppContext,
    ) -> Result<Self>
    where
        F: FnMut(Events, &mut AppContext) + 'static + Send + Sync + Clone,
    {
        let mut command = process::Command::new(command);
        command
            .current_dir(project_path)
            .args(args)
            .stdin(Stdio::piped())
            .stdout(Stdio::piped())
            .stderr(Stdio::piped())
            .kill_on_drop(true);

        let mut process = command
            .spawn()
            .with_context(|| "failed to spawn command.")?;

        let stdin = process
            .stdin
            .take()
            .ok_or_else(|| anyhow!("Failed to open stdin"))?;
        let stdout = process
            .stdout
            .take()
            .ok_or_else(|| anyhow!("Failed to open stdout"))?;
        let stderr = process
            .stderr
            .take()
            .ok_or_else(|| anyhow!("Failed to open stderr"))?;

        let stdin = Box::new(stdin);
        let stdout = Box::new(BufReader::new(stdout));
        let stderr = Box::new(BufReader::new(stderr));

        Self::handle_transport(
            id,
            config,
            stdout,
            stdin,
            Some(stderr),
            Some(process),
            event_handler,
            cx,
        )
    }

    #[allow(clippy::too_many_arguments)]
    pub fn handle_transport<F>(
        id: DebugAdapterClientId,
        config: DebugAdapterConfig,
        rx: Box<dyn AsyncBufRead + Unpin + Send>,
        tx: Box<dyn AsyncWrite + Unpin + Send>,
        err: Option<Box<dyn AsyncBufRead + Unpin + Send>>,
        process: Option<Child>,
        event_handler: F,
        cx: &mut AsyncAppContext,
    ) -> Result<Self>
    where
        F: FnMut(Events, &mut AppContext) + 'static + Send + Sync + Clone,
    {
        let (server_rx, server_tx) = Transport::start(rx, tx, err, cx);
        let (client_tx, client_rx) = unbounded::<Payload>();

        let client = Self {
            id,
            config,
            _process: process,
<<<<<<< HEAD
            sequence_count: AtomicU64::new(1),
            capabilities: Default::default(),
            thread_states: Arc::new(Mutex::new(HashMap::new())),
        };
=======
            sub_client: Default::default(),
            server_tx: server_tx.clone(),
            capabilities: Default::default(),
            thread_states: Default::default(),
            sequence_count: AtomicU64::new(1),
        });
>>>>>>> 7f8c2887

        cx.update(|cx| {
            cx.background_executor()
                .spawn(Self::handle_recv(server_rx, client_tx))
                .detach_and_log_err(cx);

            cx.spawn({
                let client = client.clone();
                |mut cx| async move {
                    Self::handle_events(client, client_rx, server_tx, event_handler, &mut cx).await
                }
            })
            .detach_and_log_err(cx);
        })?;

        Ok(client)
    }

    /// Set's up a client's event handler.
    ///
    /// This function should only be called once or else errors will arise
    /// # Parameters
    /// `client`: A pointer to the client to pass the event handler too
    /// `event_handler`: The function that is called to handle events
    ///     should be DebugPanel::handle_debug_client_events
    /// `cx`: The context that this task will run in
    pub async fn handle_events<F>(
        this: Arc<Self>,
        client_rx: Receiver<Payload>,
        server_tx: Sender<Payload>,
        mut event_handler: F,
        cx: &mut AsyncAppContext,
    ) -> Result<()>
    where
        F: FnMut(Events, &mut AppContext) + 'static + Send + Sync + Clone,
    {
        while let Ok(payload) = client_rx.recv().await {
<<<<<<< HEAD
            cx.update(|cx| match payload {
                Payload::Event(event) => event_handler(*event, cx),
                err => {
                    log::error!("Invalid Event: {:#?}", err);
=======
            match payload {
                Payload::Event(event) => cx.update(|cx| event_handler(*event, cx))?,
                Payload::Request(request) => {
                    if RunInTerminal::COMMAND == request.command {
                        Self::handle_run_in_terminal_request(request, &server_tx).await?;
                    } else if StartDebugging::COMMAND == request.command {
                        Self::handle_start_debugging_request(&this, request, cx).await?;
                    } else {
                        unreachable!("Unknown reverse request {}", request.command);
                    }
>>>>>>> 7f8c2887
                }
                _ => unreachable!(),
            }
        }

        anyhow::Ok(())
    }

    async fn handle_run_in_terminal_request(
        request: crate::transport::Request,
        server_tx: &Sender<Payload>,
    ) -> Result<()> {
        let arguments: RunInTerminalRequestArguments =
            serde_json::from_value(request.arguments.unwrap_or_default())?;

        let mut args = arguments.args.clone();
        let mut command = process::Command::new(args.remove(0));

        let envs = arguments.env.as_ref().and_then(|e| e.as_object()).map(|e| {
            e.iter()
                .map(|(key, value)| (key.clone(), value.clone().to_string()))
                .collect::<HashMap<String, String>>()
        });

        if let Some(envs) = envs {
            command.envs(envs);
        }

        let process = command
            .current_dir(arguments.cwd)
            .args(args)
            .spawn()
            .with_context(|| "failed to spawn run in terminal command.")?;

        server_tx
            .send(Payload::Response(Response {
                request_seq: request.seq,
                success: true,
                command: RunInTerminal::COMMAND.into(),
                message: None,
                body: Some(serde_json::to_value(RunInTerminalResponse {
                    process_id: Some(process.id() as u64),
                    shell_process_id: None,
                })?),
            }))
            .await?;

        anyhow::Ok(())
    }

    async fn handle_start_debugging_request(
        this: &Arc<Self>,
        request: crate::transport::Request,
        cx: &mut AsyncAppContext,
    ) -> Result<()> {
        dbg!(&request);
        let arguments: StartDebuggingRequestArguments =
            serde_json::from_value(request.arguments.clone().unwrap_or_default())?;

        let sub_client = DebugAdapterClient::new(
            DebugAdapterClientId(1),
            this.config.clone(),
            "node",
            vec![
                "/Users/remcosmits/Downloads/js-debug/src/dapDebugServer.js",
                "8134",
                "127.0.0.1",
            ],
            PathBuf::from("/Users/remcosmits/Documents/code/prettier-test"),
            |event, cx| {
                dbg!(event);
            },
            cx,
        )
        .await?;

        dbg!(&arguments);

        let res = sub_client.launch(request.arguments).await?;
        dbg!(res);

        *this.sub_client.lock() = Some(sub_client);

        anyhow::Ok(())
    }

    async fn handle_recv(server_rx: Receiver<Payload>, client_tx: Sender<Payload>) -> Result<()> {
        while let Ok(payload) = server_rx.recv().await {
            match payload {
                Payload::Event(ev) => client_tx.send(Payload::Event(ev)).await?,
                Payload::Response(_) => unreachable!(),
                Payload::Request(req) => client_tx.send(Payload::Request(req)).await?,
            };
        }

        anyhow::Ok(())
    }

    /// Send a request to an adapter and get a response back
    /// Note: This function will block until a response is sent back from the adapter
<<<<<<< HEAD
    pub async fn request<R: dap_types::requests::Request>(
        &self,
        arguments: R::Arguments,
    ) -> Result<R::Response> {
=======
    pub async fn request<R: Request>(&self, arguments: R::Arguments) -> Result<R::Response> {
>>>>>>> 7f8c2887
        let serialized_arguments = serde_json::to_value(arguments)?;

        let (callback_tx, callback_rx) = bounded::<Result<Response>>(1);

        let request = crate::transport::Request {
            back_ch: Some(callback_tx),
            seq: self.next_sequence_id(),
            command: R::COMMAND.to_string(),
            arguments: Some(serialized_arguments),
        };

        self.server_tx.send(Payload::Request(request)).await?;

        let response = callback_rx.recv().await??;
        let _ = self.next_sequence_id();

        match response.success {
            true => Ok(serde_json::from_value(response.body.unwrap_or_default())?),
            false => Err(anyhow!("Request failed")),
        }
    }

    pub fn id(&self) -> DebugAdapterClientId {
        self.id
    }

    pub fn config(&self) -> DebugAdapterConfig {
        self.config.clone()
    }

    pub fn request_type(&self) -> DebugRequestType {
        self.config.request.clone()
    }

    pub fn capabilities(&self) -> dap_types::Capabilities {
        self.capabilities.lock().clone().unwrap_or_default()
    }

    /// Get the next sequence id to be used in a request
    /// # Side Effect
    /// This function also increment's client's sequence count by one
    pub fn next_sequence_id(&self) -> u64 {
        self.sequence_count.fetch_add(1, Ordering::Relaxed)
    }

    pub fn update_thread_state_status(&self, thread_id: u64, status: ThreadStatus) {
        if let Some(thread_state) = self.thread_states().get_mut(&thread_id) {
            thread_state.status = status;
        };
    }

    pub fn thread_states(&self) -> MutexGuard<HashMap<u64, ThreadState>> {
        self.thread_states.lock()
    }

    pub fn thread_state_by_id(&self, thread_id: u64) -> ThreadState {
        self.thread_states.lock().get(&thread_id).cloned().unwrap()
    }

    pub async fn initialize(&self) -> Result<dap_types::Capabilities> {
        let args = dap_types::InitializeRequestArguments {
            client_id: Some("zed".to_owned()),
            client_name: Some("Zed".to_owned()),
            adapter_id: self.config.id.clone(),
            locale: Some("en-us".to_owned()),
            path_format: Some(InitializeRequestArgumentsPathFormat::Path),
            supports_variable_type: Some(true),
            supports_variable_paging: Some(false),
            supports_run_in_terminal_request: Some(false), // TODO: we should support this
            supports_memory_references: Some(true),
            supports_progress_reporting: Some(true),
            supports_invalidated_event: Some(false),
            lines_start_at1: Some(true),
            columns_start_at1: Some(true),
            supports_memory_event: Some(true),
            supports_args_can_be_interpreted_by_shell: None,
            supports_start_debugging_request: Some(true),
        };

        let capabilities = self.request::<Initialize>(args).await?;

        *self.capabilities.lock() = Some(capabilities.clone());

        Ok(capabilities)
    }

    pub async fn launch(&self, args: Option<Value>) -> Result<()> {
        self.request::<Launch>(LaunchRequestArguments {
            raw: args.unwrap_or(Value::Null),
        })
        .await
    }

    pub async fn attach(&self, args: Option<Value>) -> Result<()> {
        self.request::<Attach>(AttachRequestArguments {
            raw: args.unwrap_or(Value::Null),
        })
        .await
    }

    pub async fn resume(&self, thread_id: u64) -> Result<ContinueResponse> {
        self.request::<Continue>(ContinueArguments {
            thread_id,
            single_thread: Some(true),
        })
        .await
    }

    pub async fn step_over(&self, thread_id: u64) -> Result<()> {
        self.request::<Next>(NextArguments {
            thread_id,
            granularity: Some(SteppingGranularity::Statement),
            single_thread: Some(true),
        })
        .await
    }

    pub async fn step_in(&self, thread_id: u64) -> Result<()> {
        self.request::<StepIn>(StepInArguments {
            thread_id,
            target_id: None,
            granularity: Some(SteppingGranularity::Statement),
            single_thread: Some(true),
        })
        .await
    }

    pub async fn step_out(&self, thread_id: u64) -> Result<()> {
        self.request::<StepOut>(StepOutArguments {
            thread_id,
            granularity: Some(SteppingGranularity::Statement),
            single_thread: Some(true),
        })
        .await
    }

    pub async fn step_back(&self, thread_id: u64) -> Result<()> {
        self.request::<StepBack>(StepBackArguments {
            thread_id,
            single_thread: Some(true),
            granularity: Some(SteppingGranularity::Statement),
        })
        .await
    }

    pub async fn restart(&self) {
        self.request::<Restart>(RestartArguments {
            raw: self
                .config
                .request_args
                .as_ref()
                .map(|v| v.args.clone())
                .unwrap_or(Value::Null),
        })
        .await
        .log_err();
    }

    pub async fn pause(&self, thread_id: u64) {
        self.request::<Pause>(PauseArguments { thread_id })
            .await
            .log_err();
    }

    pub async fn stop(&self) {
        self.request::<Disconnect>(DisconnectArguments {
            restart: Some(false),
            terminate_debuggee: Some(false),
            suspend_debuggee: Some(false),
        })
        .await
        .log_err();
    }

    pub async fn set_breakpoints(
        &self,
        path: PathBuf,
        breakpoints: Option<Vec<SourceBreakpoint>>,
    ) -> Result<SetBreakpointsResponse> {
        let adapter_data = self.config.request_args.clone().map(|c| c.args);

        self.request::<SetBreakpoints>(SetBreakpointsArguments {
            source: Source {
                path: Some(String::from(path.to_string_lossy())),
                name: None,
                source_reference: None,
                presentation_hint: None,
                origin: None,
                sources: None,
                adapter_data,
                checksums: None,
            },
            breakpoints,
            source_modified: None,
            lines: None,
        })
        .await
    }

    pub async fn configuration_done(&self) -> Result<()> {
        self.request::<ConfigurationDone>(ConfigurationDoneArguments)
            .await
    }
}

#[derive(Clone, Debug, Hash, PartialEq, Eq)]
pub struct Breakpoint {
    pub position: multi_buffer::Anchor,
}<|MERGE_RESOLUTION|>--- conflicted
+++ resolved
@@ -88,7 +88,7 @@
         project_path: PathBuf,
         event_handler: F,
         cx: &mut AsyncAppContext,
-    ) -> Result<Self>
+    ) -> Result<Arc<Self>>
     where
         F: FnMut(Events, &mut AppContext) + 'static + Send + Sync + Clone,
     {
@@ -142,7 +142,7 @@
         project_path: PathBuf,
         event_handler: F,
         cx: &mut AsyncAppContext,
-    ) -> Result<Self>
+    ) -> Result<Arc<Self>>
     where
         F: FnMut(Events, &mut AppContext) + 'static + Send + Sync + Clone,
     {
@@ -220,7 +220,7 @@
         project_path: PathBuf,
         event_handler: F,
         cx: &mut AsyncAppContext,
-    ) -> Result<Self>
+    ) -> Result<Arc<Self>>
     where
         F: FnMut(Events, &mut AppContext) + 'static + Send + Sync + Clone,
     {
@@ -276,30 +276,23 @@
         process: Option<Child>,
         event_handler: F,
         cx: &mut AsyncAppContext,
-    ) -> Result<Self>
+    ) -> Result<Arc<Self>>
     where
         F: FnMut(Events, &mut AppContext) + 'static + Send + Sync + Clone,
     {
         let (server_rx, server_tx) = Transport::start(rx, tx, err, cx);
         let (client_tx, client_rx) = unbounded::<Payload>();
 
-        let client = Self {
+        let client = Arc::new(Self {
             id,
             config,
             _process: process,
-<<<<<<< HEAD
-            sequence_count: AtomicU64::new(1),
-            capabilities: Default::default(),
-            thread_states: Arc::new(Mutex::new(HashMap::new())),
-        };
-=======
             sub_client: Default::default(),
             server_tx: server_tx.clone(),
             capabilities: Default::default(),
             thread_states: Default::default(),
             sequence_count: AtomicU64::new(1),
         });
->>>>>>> 7f8c2887
 
         cx.update(|cx| {
             cx.background_executor()
@@ -337,14 +330,10 @@
         F: FnMut(Events, &mut AppContext) + 'static + Send + Sync + Clone,
     {
         while let Ok(payload) = client_rx.recv().await {
-<<<<<<< HEAD
-            cx.update(|cx| match payload {
-                Payload::Event(event) => event_handler(*event, cx),
-                err => {
-                    log::error!("Invalid Event: {:#?}", err);
-=======
             match payload {
-                Payload::Event(event) => cx.update(|cx| event_handler(*event, cx))?,
+                Payload::Event(event) => cx
+                    .update(|cx| event_handler(*event, cx))
+                    .context("Event handler failed")?,
                 Payload::Request(request) => {
                     if RunInTerminal::COMMAND == request.command {
                         Self::handle_run_in_terminal_request(request, &server_tx).await?;
@@ -353,7 +342,6 @@
                     } else {
                         unreachable!("Unknown reverse request {}", request.command);
                     }
->>>>>>> 7f8c2887
                 }
                 _ => unreachable!(),
             }
@@ -423,7 +411,7 @@
                 "127.0.0.1",
             ],
             PathBuf::from("/Users/remcosmits/Documents/code/prettier-test"),
-            |event, cx| {
+            |event, _cx| {
                 dbg!(event);
             },
             cx,
@@ -454,14 +442,7 @@
 
     /// Send a request to an adapter and get a response back
     /// Note: This function will block until a response is sent back from the adapter
-<<<<<<< HEAD
-    pub async fn request<R: dap_types::requests::Request>(
-        &self,
-        arguments: R::Arguments,
-    ) -> Result<R::Response> {
-=======
     pub async fn request<R: Request>(&self, arguments: R::Arguments) -> Result<R::Response> {
->>>>>>> 7f8c2887
         let serialized_arguments = serde_json::to_value(arguments)?;
 
         let (callback_tx, callback_rx) = bounded::<Result<Response>>(1);
