--- conflicted
+++ resolved
@@ -446,24 +446,21 @@
         );
         ALTER TABLE workspaces ADD COLUMN ssh_project_id INTEGER REFERENCES ssh_projects(id) ON DELETE CASCADE;
     ),
-<<<<<<< HEAD
-    sql!(CREATE TABLE breakpoints (
-               workspace_id INTEGER NOT NULL,
-               worktree_path BLOB NOT NULL,
-               relative_path BLOB NOT NULL,
-               breakpoint_location INTEGER NOT NULL,
-               kind INTEGER NOT NULL,
-               log_message TEXT,
-               FOREIGN KEY(workspace_id) REFERENCES workspaces(workspace_id)
-               ON DELETE CASCADE
-               ON UPDATE CASCADE
-           ) STRICT;
-       ),
-=======
     sql!(
         ALTER TABLE ssh_projects RENAME COLUMN path TO paths;
     ),
->>>>>>> 2f7430af
+    sql!(CREATE TABLE breakpoints (
+            workspace_id INTEGER NOT NULL,
+            worktree_path BLOB NOT NULL,
+            relative_path BLOB NOT NULL,
+            breakpoint_location INTEGER NOT NULL,
+            kind INTEGER NOT NULL,
+            log_message TEXT,
+            FOREIGN KEY(workspace_id) REFERENCES workspaces(workspace_id)
+            ON DELETE CASCADE
+            ON UPDATE CASCADE
+        ) STRICT;
+    ),
     ];
 }
 
