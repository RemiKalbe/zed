--- conflicted
+++ resolved
@@ -201,11 +201,6 @@
             } else {
                 Ok(format!("Found {matches_found} matches:\n{output}"))
             }
-<<<<<<< HEAD
-        });
-        output.into()
-=======
         }).into()
->>>>>>> 6f0951ff
     }
 }