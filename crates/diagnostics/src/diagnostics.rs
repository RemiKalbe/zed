--- conflicted
+++ resolved
@@ -220,13 +220,9 @@
                     let buffer = project
                         .update(&mut cx, |project, cx| project.open_buffer(path.clone(), cx))
                         .await?;
-<<<<<<< HEAD
-                    this.update(&mut cx, |this, cx| this.populate_excerpts(path, buffer, cx))?;
-=======
                     this.update(&mut cx, |this, cx| {
                         this.populate_excerpts(path, language_server_id, buffer, cx)
-                    })
->>>>>>> 8e4cc549
+                    })?;
                 }
                 Result::<_, anyhow::Error>::Ok(())
             }
@@ -1208,10 +1204,6 @@
         });
     }
 
-<<<<<<< HEAD
-    fn editor_blocks(editor: &ViewHandle<Editor>, cx: &mut WindowContext) -> Vec<(u32, String)> {
-        editor.update(cx, |editor, cx| {
-=======
     #[gpui::test]
     async fn test_diagnostics_multiple_servers(cx: &mut TestAppContext) {
         Settings::test_async(cx);
@@ -1478,11 +1470,8 @@
         });
     }
 
-    fn editor_blocks(editor: &ViewHandle<Editor>, cx: &mut AppContext) -> Vec<(u32, String)> {
-        let mut presenter = cx.build_presenter(editor.id(), 0., Default::default());
-        let mut cx = presenter.build_layout_context(Default::default(), false, cx);
-        cx.render(editor, |editor, cx| {
->>>>>>> 8e4cc549
+    fn editor_blocks(editor: &ViewHandle<Editor>, cx: &mut WindowContext) -> Vec<(u32, String)> {
+        editor.update(cx, |editor, cx| {
             let snapshot = editor.snapshot(cx);
             snapshot
                 .blocks_in_range(0..snapshot.max_point().row())
