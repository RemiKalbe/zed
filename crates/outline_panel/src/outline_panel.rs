--- conflicted
+++ resolved
@@ -57,14 +57,6 @@
     dock::{DockPosition, Panel, PanelEvent},
     item::ItemHandle,
     searchable::{SearchEvent, SearchableItem},
-<<<<<<< HEAD
-    ui::{
-        ActiveTheme, ButtonCommon, Clickable, Color, ContextMenu, FluentBuilder, HighlightedLabel,
-        Icon, IconButton, IconName, IconSize, Label, LabelCommon, ListItem, Scrollbar,
-        ScrollbarState, StyledExt, StyledTypography, Toggleable, Tooltip, h_flex, v_flex,
-    },
-=======
->>>>>>> ded64676
 };
 use worktree::{Entry, ProjectEntryId, WorktreeId};
 
