syntax = "proto3";
package zed.messages;

import "ai.proto";
import "app.proto";
import "buffer.proto";
import "call.proto";
import "channel.proto";
import "core.proto";
import "debugger.proto";
import "git.proto";
import "lsp.proto";
import "notification.proto";
import "task.proto";
import "toolchain.proto";
import "worktree.proto";

// Looking for a number? Search "// current max"

message Envelope {
    uint32 id = 1;
    optional uint32 responding_to = 2;
    optional PeerId original_sender_id = 3;
    optional uint32 ack_id = 266;

    oneof payload {
        Hello hello = 4;
        Ack ack = 5;
        Error error = 6;
        Ping ping = 7;
        Test test = 8;
        EndStream end_stream = 165;

        CreateRoom create_room = 9;
        CreateRoomResponse create_room_response = 10;
        JoinRoom join_room = 11;
        JoinRoomResponse join_room_response = 12;
        RejoinRoom rejoin_room = 13;
        RejoinRoomResponse rejoin_room_response = 14;
        LeaveRoom leave_room = 15;
        Call call = 16;
        IncomingCall incoming_call = 17;
        CallCanceled call_canceled = 18;
        CancelCall cancel_call = 19;
        DeclineCall decline_call = 20;
        UpdateParticipantLocation update_participant_location = 21;
        RoomUpdated room_updated = 22;

        ShareProject share_project = 23;
        ShareProjectResponse share_project_response = 24;
        UnshareProject unshare_project = 25;
        JoinProject join_project = 26;
        JoinProjectResponse join_project_response = 27;
        LeaveProject leave_project = 28;
        AddProjectCollaborator add_project_collaborator = 29;
        UpdateProjectCollaborator update_project_collaborator = 30;
        RemoveProjectCollaborator remove_project_collaborator = 31;

        GetDefinition get_definition = 32;
        GetDefinitionResponse get_definition_response = 33;
        GetDeclaration get_declaration = 237;
        GetDeclarationResponse get_declaration_response = 238;
        GetTypeDefinition get_type_definition = 34;
        GetTypeDefinitionResponse get_type_definition_response = 35;

        GetReferences get_references = 36;
        GetReferencesResponse get_references_response = 37;
        GetDocumentHighlights get_document_highlights = 38;
        GetDocumentHighlightsResponse get_document_highlights_response = 39;
        GetProjectSymbols get_project_symbols = 40;
        GetProjectSymbolsResponse get_project_symbols_response = 41;
        OpenBufferForSymbol open_buffer_for_symbol = 42;
        OpenBufferForSymbolResponse open_buffer_for_symbol_response = 43;

        UpdateProject update_project = 44;
        UpdateWorktree update_worktree = 45;

        CreateProjectEntry create_project_entry = 46;
        RenameProjectEntry rename_project_entry = 47;
        CopyProjectEntry copy_project_entry = 48;
        DeleteProjectEntry delete_project_entry = 49;
        ProjectEntryResponse project_entry_response = 50;
        ExpandProjectEntry expand_project_entry = 51;
        ExpandProjectEntryResponse expand_project_entry_response = 52;
        ExpandAllForProjectEntry expand_all_for_project_entry = 291;
        ExpandAllForProjectEntryResponse expand_all_for_project_entry_response = 292;
        UpdateDiagnosticSummary update_diagnostic_summary = 53;
        StartLanguageServer start_language_server = 54;
        UpdateLanguageServer update_language_server = 55;

        OpenBufferById open_buffer_by_id = 56;
        OpenBufferByPath open_buffer_by_path = 57;
        OpenBufferResponse open_buffer_response = 58;
        CreateBufferForPeer create_buffer_for_peer = 59;
        UpdateBuffer update_buffer = 60;
        UpdateBufferFile update_buffer_file = 61;
        SaveBuffer save_buffer = 62;
        BufferSaved buffer_saved = 63;
        BufferReloaded buffer_reloaded = 64;
        ReloadBuffers reload_buffers = 65;
        ReloadBuffersResponse reload_buffers_response = 66;
        SynchronizeBuffers synchronize_buffers = 67;
        SynchronizeBuffersResponse synchronize_buffers_response = 68;
        FormatBuffers format_buffers = 69;
        FormatBuffersResponse format_buffers_response = 70;
        GetCompletions get_completions = 71;
        GetCompletionsResponse get_completions_response = 72;
        ResolveCompletionDocumentation resolve_completion_documentation = 73;
        ResolveCompletionDocumentationResponse resolve_completion_documentation_response = 74;
        ApplyCompletionAdditionalEdits apply_completion_additional_edits = 75;
        ApplyCompletionAdditionalEditsResponse apply_completion_additional_edits_response = 76;
        GetCodeActions get_code_actions = 77;
        GetCodeActionsResponse get_code_actions_response = 78;
        GetHover get_hover = 79;
        GetHoverResponse get_hover_response = 80;
        ApplyCodeAction apply_code_action = 81;
        ApplyCodeActionResponse apply_code_action_response = 82;
        PrepareRename prepare_rename = 83;
        PrepareRenameResponse prepare_rename_response = 84;
        PerformRename perform_rename = 85;
        PerformRenameResponse perform_rename_response = 86;

        UpdateContacts update_contacts = 89;
        UpdateInviteInfo update_invite_info = 90;
        ShowContacts show_contacts = 91;

        GetUsers get_users = 92;
        FuzzySearchUsers fuzzy_search_users = 93;
        UsersResponse users_response = 94;
        RequestContact request_contact = 95;
        RespondToContactRequest respond_to_contact_request = 96;
        RemoveContact remove_contact = 97;

        Follow follow = 98;
        FollowResponse follow_response = 99;
        UpdateFollowers update_followers = 100;
        Unfollow unfollow = 101;
        UpdateDiffBases update_diff_bases = 104;

        OnTypeFormatting on_type_formatting = 105;
        OnTypeFormattingResponse on_type_formatting_response = 106;

        UpdateWorktreeSettings update_worktree_settings = 107;

        InlayHints inlay_hints = 108;
        InlayHintsResponse inlay_hints_response = 109;
        ResolveInlayHint resolve_inlay_hint = 110;
        ResolveInlayHintResponse resolve_inlay_hint_response = 111;
        RefreshInlayHints refresh_inlay_hints = 112;

        CreateChannel create_channel = 113;
        CreateChannelResponse create_channel_response = 114;
        InviteChannelMember invite_channel_member = 115;
        RemoveChannelMember remove_channel_member = 116;
        RespondToChannelInvite respond_to_channel_invite = 117;
        UpdateChannels update_channels = 118;
        JoinChannel join_channel = 119;
        DeleteChannel delete_channel = 120;
        GetChannelMembers get_channel_members = 121;
        GetChannelMembersResponse get_channel_members_response = 122;
        SetChannelMemberRole set_channel_member_role = 123;
        RenameChannel rename_channel = 124;
        RenameChannelResponse rename_channel_response = 125;
        SubscribeToChannels subscribe_to_channels = 207;

        JoinChannelBuffer join_channel_buffer = 126;
        JoinChannelBufferResponse join_channel_buffer_response = 127;
        UpdateChannelBuffer update_channel_buffer = 128;
        LeaveChannelBuffer leave_channel_buffer = 129;
        UpdateChannelBufferCollaborators update_channel_buffer_collaborators = 130;
        RejoinChannelBuffers rejoin_channel_buffers = 131;
        RejoinChannelBuffersResponse rejoin_channel_buffers_response = 132;
        AckBufferOperation ack_buffer_operation = 133;

        JoinChannelChat join_channel_chat = 134;
        JoinChannelChatResponse join_channel_chat_response = 135;
        LeaveChannelChat leave_channel_chat = 136;
        SendChannelMessage send_channel_message = 137;
        SendChannelMessageResponse send_channel_message_response = 138;
        ChannelMessageSent channel_message_sent = 139;
        GetChannelMessages get_channel_messages = 140;
        GetChannelMessagesResponse get_channel_messages_response = 141;
        RemoveChannelMessage remove_channel_message = 142;
        AckChannelMessage ack_channel_message = 143;
        GetChannelMessagesById get_channel_messages_by_id = 144;

        MoveChannel move_channel = 147;
        ReorderChannel reorder_channel = 349;
        SetChannelVisibility set_channel_visibility = 148;

        AddNotification add_notification = 149;
        GetNotifications get_notifications = 150;
        GetNotificationsResponse get_notifications_response = 151;
        DeleteNotification delete_notification = 152;
        MarkNotificationRead mark_notification_read = 153;
        LspExtExpandMacro lsp_ext_expand_macro = 154;
        LspExtExpandMacroResponse lsp_ext_expand_macro_response = 155;
        SetRoomParticipantRole set_room_participant_role = 156;

        UpdateUserChannels update_user_channels = 157;

        GetImplementation get_implementation = 162;
        GetImplementationResponse get_implementation_response = 163;

        UpdateChannelMessage update_channel_message = 170;
        ChannelMessageUpdate channel_message_update = 171;

        BlameBuffer blame_buffer = 172;
        BlameBufferResponse blame_buffer_response = 173;

        UpdateNotification update_notification = 174;

        MultiLspQuery multi_lsp_query = 175;
        MultiLspQueryResponse multi_lsp_query_response = 176;
        RestartLanguageServers restart_language_servers = 208;

        RejoinRemoteProjects rejoin_remote_projects = 186;
        RejoinRemoteProjectsResponse rejoin_remote_projects_response = 187;

        OpenNewBuffer open_new_buffer = 196;

        GetSupermavenApiKey get_supermaven_api_key = 198;
        GetSupermavenApiKeyResponse get_supermaven_api_key_response = 199;

        TaskContextForLocation task_context_for_location = 203;
        TaskContext task_context = 204;

        LinkedEditingRange linked_editing_range = 209;
        LinkedEditingRangeResponse linked_editing_range_response = 210;

        AdvertiseContexts advertise_contexts = 211;
        OpenContext open_context = 212;
        OpenContextResponse open_context_response = 213;
        CreateContext create_context = 232;
        CreateContextResponse create_context_response = 233;
        UpdateContext update_context = 214;
        SynchronizeContexts synchronize_contexts = 215;
        SynchronizeContextsResponse synchronize_contexts_response = 216;

        GetSignatureHelp get_signature_help = 217;
        GetSignatureHelpResponse get_signature_help_response = 218;

        ListRemoteDirectory list_remote_directory = 219;
        ListRemoteDirectoryResponse list_remote_directory_response = 220;
        AddWorktree add_worktree = 222;
        AddWorktreeResponse add_worktree_response = 223;

        LspExtSwitchSourceHeader lsp_ext_switch_source_header = 241;
        LspExtSwitchSourceHeaderResponse lsp_ext_switch_source_header_response = 242;

        FindSearchCandidates find_search_candidates = 243;
        FindSearchCandidatesResponse find_search_candidates_response = 244;

        CloseBuffer close_buffer = 245;

        ShutdownRemoteServer shutdown_remote_server = 257;

        RemoveWorktree remove_worktree = 258;

        LanguageServerLog language_server_log = 260;

        Toast toast = 261;
        HideToast hide_toast = 262;

        OpenServerSettings open_server_settings = 263;

        GetPermalinkToLine get_permalink_to_line = 264;
        GetPermalinkToLineResponse get_permalink_to_line_response = 265;

        FlushBufferedMessages flush_buffered_messages = 267;

        LanguageServerPromptRequest language_server_prompt_request = 268;
        LanguageServerPromptResponse language_server_prompt_response = 269;

        GitBranchesResponse git_branches_response = 271;

        UpdateGitBranch update_git_branch = 272;

        ListToolchains list_toolchains = 273;
        ListToolchainsResponse list_toolchains_response = 274;
        ActivateToolchain activate_toolchain = 275;
        ActiveToolchain active_toolchain = 276;
        ActiveToolchainResponse active_toolchain_response = 277;

        GetPathMetadata get_path_metadata = 278;
        GetPathMetadataResponse get_path_metadata_response = 279;

        CancelLanguageServerWork cancel_language_server_work = 282;

        LspExtOpenDocs lsp_ext_open_docs = 283;
        LspExtOpenDocsResponse lsp_ext_open_docs_response = 284;

        SyncExtensions sync_extensions = 285;
        SyncExtensionsResponse sync_extensions_response = 286;
        InstallExtension install_extension = 287;

        OpenUnstagedDiff open_unstaged_diff = 288;
        OpenUnstagedDiffResponse open_unstaged_diff_response = 289;

        RegisterBufferWithLanguageServers register_buffer_with_language_servers = 290;

        Stage stage = 293;
        Unstage unstage = 294;
        Commit commit = 295;
        OpenCommitMessageBuffer open_commit_message_buffer = 296;

        OpenUncommittedDiff open_uncommitted_diff = 297;
        OpenUncommittedDiffResponse open_uncommitted_diff_response = 298;

        SetIndexText set_index_text = 299;

        GitShow git_show = 300;
        GitReset git_reset = 301;
        GitCommitDetails git_commit_details = 302;
        GitCheckoutFiles git_checkout_files = 303;

        Push push = 304;
        Fetch fetch = 305;
        GetRemotes get_remotes = 306;
        GetRemotesResponse get_remotes_response = 307;
        Pull pull = 308;

        ApplyCodeActionKind apply_code_action_kind = 309;
        ApplyCodeActionKindResponse apply_code_action_kind_response = 310;

        RemoteMessageResponse remote_message_response = 311;

        GitGetBranches git_get_branches = 312;
        GitCreateBranch git_create_branch = 313;
        GitChangeBranch git_change_branch = 314;

        CheckForPushedCommits check_for_pushed_commits = 315;
        CheckForPushedCommitsResponse check_for_pushed_commits_response = 316;

        AskPassRequest ask_pass_request = 317;
        AskPassResponse ask_pass_response = 318;

        GitDiff git_diff = 319;
        GitDiffResponse git_diff_response = 320;
        GitInit git_init = 321;

        CodeLens code_lens = 322;
        GetCodeLens get_code_lens = 323;
        GetCodeLensResponse get_code_lens_response = 324;
        RefreshCodeLens refresh_code_lens = 325;

        ToggleBreakpoint toggle_breakpoint = 326;
        BreakpointsForFile breakpoints_for_file = 327;

        UpdateRepository update_repository = 328;
        RemoveRepository remove_repository = 329;

        GetDocumentSymbols get_document_symbols = 330;
        GetDocumentSymbolsResponse get_document_symbols_response = 331;

        LoadCommitDiff load_commit_diff = 334;
        LoadCommitDiffResponse load_commit_diff_response = 335;

        StopLanguageServers stop_language_servers = 336;

        LspExtRunnables lsp_ext_runnables = 337;
        LspExtRunnablesResponse lsp_ext_runnables_response = 338;

        GetDebugAdapterBinary get_debug_adapter_binary = 339;
        DebugAdapterBinary debug_adapter_binary = 340;
        RunDebugLocators run_debug_locators = 341;
        DebugRequest debug_request = 342;

        LspExtGoToParentModule lsp_ext_go_to_parent_module = 343;
        LspExtGoToParentModuleResponse lsp_ext_go_to_parent_module_response = 344;
        LspExtCancelFlycheck lsp_ext_cancel_flycheck = 345;
        LspExtRunFlycheck lsp_ext_run_flycheck = 346;
        LspExtClearFlycheck lsp_ext_clear_flycheck = 347;

        LogToDebugConsole log_to_debug_console = 348;

        GetDocumentDiagnostics get_document_diagnostics = 350;
        GetDocumentDiagnosticsResponse get_document_diagnostics_response = 351;
        PullWorkspaceDiagnostics pull_workspace_diagnostics = 352;

        GetDocumentColor get_document_color = 353;
        GetDocumentColorResponse get_document_color_response = 354;
        GetColorPresentation get_color_presentation = 355;
        GetColorPresentationResponse get_color_presentation_response = 356;

        Stash stash = 357;
        StashPop stash_pop = 358;

        GetDefaultBranch get_default_branch = 359;
        GetDefaultBranchResponse get_default_branch_response = 360;

        GetCrashFiles get_crash_files = 361;
        GetCrashFilesResponse get_crash_files_response = 362;

        GitClone git_clone = 363;
        GitCloneResponse git_clone_response = 364;
<<<<<<< HEAD
        
        GitRenameBranch git_rename_branch = 365; // current max

=======

        LspQuery lsp_query = 365;
        LspQueryResponse lsp_query_response = 366;
        ToggleLspLogs toggle_lsp_logs = 367;

        UpdateUserSettings update_user_settings = 368;

        GetProcesses get_processes = 369;
        GetProcessesResponse get_processes_response = 370;

        ResolveToolchain resolve_toolchain = 371;
        ResolveToolchainResponse resolve_toolchain_response = 372;

        GetAgentServerCommand get_agent_server_command = 373;
        AgentServerCommand agent_server_command = 374;

        ExternalAgentsUpdated external_agents_updated = 375;

        ExternalAgentLoadingStatusUpdated external_agent_loading_status_updated = 376;
        NewExternalAgentVersionAvailable new_external_agent_version_available = 377; // current max
>>>>>>> db367cc6
    }

    reserved 87 to 88;
    reserved 102 to 103;
    reserved 158 to 161;
    reserved 164;
    reserved 166 to 169;
    reserved 177 to 185;
    reserved 188;
    reserved 189 to 192;
    reserved 193 to 195;
    reserved 197;
    reserved 200 to 202;
    reserved 205 to 206;
    reserved 221;
    reserved 224 to 229;
    reserved 230 to 231;
    reserved 234 to 236;
    reserved 239 to 240;
    reserved 246;
    reserved 247 to 254;
    reserved 255 to 256;
    reserved 259;
    reserved 270;
    reserved 280 to 281;
    reserved 332 to 333;
}

message Hello {
    PeerId peer_id = 1;
}

message Ping {}

message Ack {}

message Error {
    string message = 1;
    ErrorCode code = 2;
    repeated string tags = 3;
}

enum ErrorCode {
    Internal = 0;
    NoSuchChannel = 1;
    Disconnected = 2;
    SignedOut = 3;
    UpgradeRequired = 4;
    Forbidden = 5;
    NeedsCla = 7;
    NotARootChannel = 8;
    BadPublicNesting = 9;
    CircularNesting = 10;
    WrongMoveTarget = 11;
    UnsharedItem = 12;
    NoSuchProject = 13;
    DevServerProjectPathDoesNotExist = 16;
    RemoteUpgradeRequired = 17;
    RateLimitExceeded = 18;
    CommitFailed = 19;
    reserved 6;
    reserved 14 to 15;
}

message EndStream {}

message Test {
    uint64 id = 1;
}

message FlushBufferedMessages {}

message FlushBufferedMessagesResponse {}<|MERGE_RESOLUTION|>--- conflicted
+++ resolved
@@ -394,11 +394,6 @@
 
         GitClone git_clone = 363;
         GitCloneResponse git_clone_response = 364;
-<<<<<<< HEAD
-        
-        GitRenameBranch git_rename_branch = 365; // current max
-
-=======
 
         LspQuery lsp_query = 365;
         LspQueryResponse lsp_query_response = 366;
@@ -418,8 +413,9 @@
         ExternalAgentsUpdated external_agents_updated = 375;
 
         ExternalAgentLoadingStatusUpdated external_agent_loading_status_updated = 376;
-        NewExternalAgentVersionAvailable new_external_agent_version_available = 377; // current max
->>>>>>> db367cc6
+        NewExternalAgentVersionAvailable new_external_agent_version_available = 377;
+
+        GitRenameBranch git_rename_branch = 378; // current max
     }
 
     reserved 87 to 88;
