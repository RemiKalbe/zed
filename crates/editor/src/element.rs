use crate::{
    blame_entry_tooltip::{blame_entry_relative_timestamp, BlameEntryTooltip},
    code_context_menus::{CodeActionsMenu, MENU_ASIDE_MAX_WIDTH, MENU_ASIDE_MIN_WIDTH, MENU_GAP},
    display_map::{
        Block, BlockContext, BlockStyle, DisplaySnapshot, HighlightedChunk, ToDisplayPoint,
    },
    editor_settings::{
        CurrentLineHighlight, DoubleClickInMultibuffer, MultiCursorModifier, ScrollBeyondLastLine,
        ScrollbarDiagnostics, ShowScrollbar,
    },
    git::blame::{CommitDetails, GitBlame},
    hover_popover::{
        self, hover_at, HOVER_POPOVER_GAP, MIN_POPOVER_CHARACTER_WIDTH, MIN_POPOVER_LINE_HEIGHT,
    },
    items::BufferSearchHighlights,
    mouse_context_menu::{self, MenuPosition, MouseContextMenu},
    scroll::{axis_pair, scroll_amount::ScrollAmount, AxisPair},
    AcceptEditPrediction, BlockId, ChunkReplacement, CursorShape, CustomBlockId, DisplayPoint,
    DisplayRow, DocumentHighlightRead, DocumentHighlightWrite, EditDisplayMode, Editor, EditorMode,
    EditorSettings, EditorSnapshot, EditorStyle, ExpandExcerpts, FocusedBlock, GoToHunk,
    GoToPrevHunk, GutterDimensions, HalfPageDown, HalfPageUp, HandleInput, HoveredCursor,
    InlineCompletion, JumpData, LineDown, LineUp, OpenExcerpts, PageDown, PageUp, Point,
    RevertSelectedHunks, RowExt, RowRangeExt, SelectPhase, Selection, SoftWrap,
    StickyHeaderExcerpt, ToPoint, ToggleFold, CURSORS_VISIBLE_FOR,
    EDIT_PREDICTION_REQUIRES_MODIFIER_KEY_CONTEXT, FILE_HEADER_HEIGHT,
    GIT_BLAME_MAX_AUTHOR_CHARS_DISPLAYED, MAX_LINE_LEN, MULTI_BUFFER_EXCERPT_HEADER_HEIGHT,
};
use client::ParticipantIndex;
use collections::{BTreeMap, HashMap, HashSet};
use diff::DiffHunkStatus;
use file_icons::FileIcons;
use git::{blame::BlameEntry, Oid};
use gpui::{
    anchored, deferred, div, fill, linear_color_stop, linear_gradient, outline, point, px, quad,
    relative, size, svg, transparent_black, Action, AnyElement, App, AvailableSpace, Axis, Bounds,
    ClickEvent, ClipboardItem, ContentMask, Context, Corner, Corners, CursorStyle, DispatchPhase,
    Edges, Element, ElementInputHandler, Entity, Focusable as _, FontId, GlobalElementId, Hitbox,
    Hsla, InteractiveElement, IntoElement, KeyBindingContextPredicate, Keystroke, Length,
    ModifiersChangedEvent, MouseButton, MouseDownEvent, MouseMoveEvent, MouseUpEvent, PaintQuad,
    ParentElement, Pixels, ScrollDelta, ScrollWheelEvent, ShapedLine, SharedString, Size,
    StatefulInteractiveElement, Style, Styled, Subscription, TextRun, TextStyleRefinement,
    WeakEntity, Window,
};
use itertools::Itertools;
use language::{
    language_settings::{
        IndentGuideBackgroundColoring, IndentGuideColoring, IndentGuideSettings,
        ShowWhitespaceSetting,
    },
    ChunkRendererContext,
};
use lsp::DiagnosticSeverity;
use multi_buffer::{
    Anchor, ExcerptId, ExcerptInfo, ExpandExcerptDirection, MultiBufferPoint, MultiBufferRow,
    RowInfo, ToOffset,
};
<<<<<<< HEAD
use project::{
    dap_store::{Breakpoint, BreakpointKind},
    project_settings::{GitGutterSetting, ProjectSettings},
};
use settings::Settings;
=======
use project::project_settings::{GitGutterSetting, ProjectSettings};
use settings::{KeyBindingValidator, KeyBindingValidatorRegistration, Settings};
>>>>>>> dab9c417
use smallvec::{smallvec, SmallVec};
use std::{
    any::TypeId,
    borrow::Cow,
    cmp::{self, Ordering},
    fmt::{self, Write},
    iter, mem,
    ops::{Deref, Range},
    rc::Rc,
    sync::Arc,
};
use sum_tree::Bias;
use text::BufferId;
use theme::{ActiveTheme, Appearance, PlayerColor};
use ui::{
    h_flex, prelude::*, ButtonLike, ButtonStyle, ContextMenu, IconButtonShape, KeyBinding, Tooltip,
    POPOVER_Y_PADDING,
};
use unicode_segmentation::UnicodeSegmentation;
use util::{markdown::MarkdownString, RangeExt, ResultExt};
use workspace::{item::Item, notifications::NotifyTaskExt, Workspace};

const INLINE_BLAME_PADDING_EM_WIDTHS: f32 = 7.;

#[derive(Debug, Clone, PartialEq, Eq)]
enum DisplayDiffHunk {
    Folded {
        display_row: DisplayRow,
    },

    Unfolded {
        diff_base_byte_range: Range<usize>,
        display_row_range: Range<DisplayRow>,
        multi_buffer_range: Range<Anchor>,
        status: DiffHunkStatus,
    },
}

struct SelectionLayout {
    head: DisplayPoint,
    cursor_shape: CursorShape,
    is_newest: bool,
    is_local: bool,
    range: Range<DisplayPoint>,
    active_rows: Range<DisplayRow>,
    user_name: Option<SharedString>,
}

impl SelectionLayout {
    fn new<T: ToPoint + ToDisplayPoint + Clone>(
        selection: Selection<T>,
        line_mode: bool,
        cursor_shape: CursorShape,
        map: &DisplaySnapshot,
        is_newest: bool,
        is_local: bool,
        user_name: Option<SharedString>,
    ) -> Self {
        let point_selection = selection.map(|p| p.to_point(&map.buffer_snapshot));
        let display_selection = point_selection.map(|p| p.to_display_point(map));
        let mut range = display_selection.range();
        let mut head = display_selection.head();
        let mut active_rows = map.prev_line_boundary(point_selection.start).1.row()
            ..map.next_line_boundary(point_selection.end).1.row();

        // vim visual line mode
        if line_mode {
            let point_range = map.expand_to_line(point_selection.range());
            range = point_range.start.to_display_point(map)..point_range.end.to_display_point(map);
        }

        // any vim visual mode (including line mode)
        if (cursor_shape == CursorShape::Block || cursor_shape == CursorShape::Hollow)
            && !range.is_empty()
            && !selection.reversed
        {
            if head.column() > 0 {
                head = map.clip_point(DisplayPoint::new(head.row(), head.column() - 1), Bias::Left)
            } else if head.row().0 > 0 && head != map.max_point() {
                head = map.clip_point(
                    DisplayPoint::new(
                        head.row().previous_row(),
                        map.line_len(head.row().previous_row()),
                    ),
                    Bias::Left,
                );
                // updating range.end is a no-op unless you're cursor is
                // on the newline containing a multi-buffer divider
                // in which case the clip_point may have moved the head up
                // an additional row.
                range.end = DisplayPoint::new(head.row().next_row(), 0);
                active_rows.end = head.row();
            }
        }

        Self {
            head,
            cursor_shape,
            is_newest,
            is_local,
            range,
            active_rows,
            user_name,
        }
    }
}

pub struct EditorElement {
    editor: Entity<Editor>,
    style: EditorStyle,
}

type DisplayRowDelta = u32;

impl EditorElement {
    pub(crate) const SCROLLBAR_WIDTH: Pixels = px(15.);

    pub fn new(editor: &Entity<Editor>, style: EditorStyle) -> Self {
        Self {
            editor: editor.clone(),
            style,
        }
    }

    fn register_actions(&self, window: &mut Window, cx: &mut App) {
        let editor = &self.editor;
        editor.update(cx, |editor, cx| {
            for action in editor.editor_actions.borrow().values() {
                (action)(window, cx)
            }
        });

        crate::rust_analyzer_ext::apply_related_actions(editor, window, cx);
        crate::clangd_ext::apply_related_actions(editor, window, cx);
        register_action(editor, window, Editor::open_context_menu);
        register_action(editor, window, Editor::move_left);
        register_action(editor, window, Editor::move_right);
        register_action(editor, window, Editor::move_down);
        register_action(editor, window, Editor::move_down_by_lines);
        register_action(editor, window, Editor::select_down_by_lines);
        register_action(editor, window, Editor::move_up);
        register_action(editor, window, Editor::move_up_by_lines);
        register_action(editor, window, Editor::select_up_by_lines);
        register_action(editor, window, Editor::select_page_down);
        register_action(editor, window, Editor::select_page_up);
        register_action(editor, window, Editor::cancel);
        register_action(editor, window, Editor::newline);
        register_action(editor, window, Editor::newline_above);
        register_action(editor, window, Editor::newline_below);
        register_action(editor, window, Editor::backspace);
        register_action(editor, window, Editor::delete);
        register_action(editor, window, Editor::tab);
        register_action(editor, window, Editor::tab_prev);
        register_action(editor, window, Editor::indent);
        register_action(editor, window, Editor::outdent);
        register_action(editor, window, Editor::autoindent);
        register_action(editor, window, Editor::delete_line);
        register_action(editor, window, Editor::join_lines);
        register_action(editor, window, Editor::sort_lines_case_sensitive);
        register_action(editor, window, Editor::sort_lines_case_insensitive);
        register_action(editor, window, Editor::reverse_lines);
        register_action(editor, window, Editor::shuffle_lines);
        register_action(editor, window, Editor::convert_to_upper_case);
        register_action(editor, window, Editor::convert_to_lower_case);
        register_action(editor, window, Editor::convert_to_title_case);
        register_action(editor, window, Editor::convert_to_snake_case);
        register_action(editor, window, Editor::convert_to_kebab_case);
        register_action(editor, window, Editor::convert_to_upper_camel_case);
        register_action(editor, window, Editor::convert_to_lower_camel_case);
        register_action(editor, window, Editor::convert_to_opposite_case);
        register_action(editor, window, Editor::delete_to_previous_word_start);
        register_action(editor, window, Editor::delete_to_previous_subword_start);
        register_action(editor, window, Editor::delete_to_next_word_end);
        register_action(editor, window, Editor::delete_to_next_subword_end);
        register_action(editor, window, Editor::delete_to_beginning_of_line);
        register_action(editor, window, Editor::delete_to_end_of_line);
        register_action(editor, window, Editor::cut_to_end_of_line);
        register_action(editor, window, Editor::duplicate_line_up);
        register_action(editor, window, Editor::duplicate_line_down);
        register_action(editor, window, Editor::duplicate_selection);
        register_action(editor, window, Editor::move_line_up);
        register_action(editor, window, Editor::move_line_down);
        register_action(editor, window, Editor::transpose);
        register_action(editor, window, Editor::rewrap);
        register_action(editor, window, Editor::cut);
        register_action(editor, window, Editor::kill_ring_cut);
        register_action(editor, window, Editor::kill_ring_yank);
        register_action(editor, window, Editor::copy);
        register_action(editor, window, Editor::paste);
        register_action(editor, window, Editor::undo);
        register_action(editor, window, Editor::redo);
        register_action(editor, window, Editor::move_page_up);
        register_action(editor, window, Editor::move_page_down);
        register_action(editor, window, Editor::next_screen);
        register_action(editor, window, Editor::scroll_cursor_top);
        register_action(editor, window, Editor::scroll_cursor_center);
        register_action(editor, window, Editor::scroll_cursor_bottom);
        register_action(editor, window, Editor::scroll_cursor_center_top_bottom);
        register_action(editor, window, |editor, _: &LineDown, window, cx| {
            editor.scroll_screen(&ScrollAmount::Line(1.), window, cx)
        });
        register_action(editor, window, |editor, _: &LineUp, window, cx| {
            editor.scroll_screen(&ScrollAmount::Line(-1.), window, cx)
        });
        register_action(editor, window, |editor, _: &HalfPageDown, window, cx| {
            editor.scroll_screen(&ScrollAmount::Page(0.5), window, cx)
        });
        register_action(
            editor,
            window,
            |editor, HandleInput(text): &HandleInput, window, cx| {
                if text.is_empty() {
                    return;
                }
                editor.handle_input(text, window, cx);
            },
        );
        register_action(editor, window, |editor, _: &HalfPageUp, window, cx| {
            editor.scroll_screen(&ScrollAmount::Page(-0.5), window, cx)
        });
        register_action(editor, window, |editor, _: &PageDown, window, cx| {
            editor.scroll_screen(&ScrollAmount::Page(1.), window, cx)
        });
        register_action(editor, window, |editor, _: &PageUp, window, cx| {
            editor.scroll_screen(&ScrollAmount::Page(-1.), window, cx)
        });
        register_action(editor, window, Editor::move_to_previous_word_start);
        register_action(editor, window, Editor::move_to_previous_subword_start);
        register_action(editor, window, Editor::move_to_next_word_end);
        register_action(editor, window, Editor::move_to_next_subword_end);
        register_action(editor, window, Editor::move_to_beginning_of_line);
        register_action(editor, window, Editor::move_to_end_of_line);
        register_action(editor, window, Editor::move_to_start_of_paragraph);
        register_action(editor, window, Editor::move_to_end_of_paragraph);
        register_action(editor, window, Editor::move_to_beginning);
        register_action(editor, window, Editor::move_to_end);
        register_action(editor, window, Editor::select_up);
        register_action(editor, window, Editor::select_down);
        register_action(editor, window, Editor::select_left);
        register_action(editor, window, Editor::select_right);
        register_action(editor, window, Editor::select_to_previous_word_start);
        register_action(editor, window, Editor::select_to_previous_subword_start);
        register_action(editor, window, Editor::select_to_next_word_end);
        register_action(editor, window, Editor::select_to_next_subword_end);
        register_action(editor, window, Editor::select_to_beginning_of_line);
        register_action(editor, window, Editor::select_to_end_of_line);
        register_action(editor, window, Editor::select_to_start_of_paragraph);
        register_action(editor, window, Editor::select_to_end_of_paragraph);
        register_action(editor, window, Editor::select_to_beginning);
        register_action(editor, window, Editor::select_to_end);
        register_action(editor, window, Editor::select_all);
        register_action(editor, window, |editor, action, window, cx| {
            editor.select_all_matches(action, window, cx).log_err();
        });
        register_action(editor, window, Editor::select_line);
        register_action(editor, window, Editor::split_selection_into_lines);
        register_action(editor, window, Editor::add_selection_above);
        register_action(editor, window, Editor::add_selection_below);
        register_action(editor, window, |editor, action, window, cx| {
            editor.select_next(action, window, cx).log_err();
        });
        register_action(editor, window, |editor, action, window, cx| {
            editor.select_previous(action, window, cx).log_err();
        });
        register_action(editor, window, Editor::toggle_comments);
        register_action(editor, window, Editor::select_larger_syntax_node);
        register_action(editor, window, Editor::select_smaller_syntax_node);
        register_action(editor, window, Editor::select_enclosing_symbol);
        register_action(editor, window, Editor::move_to_enclosing_bracket);
        register_action(editor, window, Editor::undo_selection);
        register_action(editor, window, Editor::redo_selection);
        if !editor.read(cx).is_singleton(cx) {
            register_action(editor, window, Editor::expand_excerpts);
            register_action(editor, window, Editor::expand_excerpts_up);
            register_action(editor, window, Editor::expand_excerpts_down);
        }
        register_action(editor, window, Editor::go_to_diagnostic);
        register_action(editor, window, Editor::go_to_prev_diagnostic);
        register_action(editor, window, Editor::go_to_next_hunk);
        register_action(editor, window, Editor::go_to_prev_hunk);
        register_action(editor, window, |editor, action, window, cx| {
            editor
                .go_to_definition(action, window, cx)
                .detach_and_log_err(cx);
        });
        register_action(editor, window, |editor, action, window, cx| {
            editor
                .go_to_definition_split(action, window, cx)
                .detach_and_log_err(cx);
        });
        register_action(editor, window, |editor, action, window, cx| {
            editor
                .go_to_declaration(action, window, cx)
                .detach_and_log_err(cx);
        });
        register_action(editor, window, |editor, action, window, cx| {
            editor
                .go_to_declaration_split(action, window, cx)
                .detach_and_log_err(cx);
        });
        register_action(editor, window, |editor, action, window, cx| {
            editor
                .go_to_implementation(action, window, cx)
                .detach_and_log_err(cx);
        });
        register_action(editor, window, |editor, action, window, cx| {
            editor
                .go_to_implementation_split(action, window, cx)
                .detach_and_log_err(cx);
        });
        register_action(editor, window, |editor, action, window, cx| {
            editor
                .go_to_type_definition(action, window, cx)
                .detach_and_log_err(cx);
        });
        register_action(editor, window, |editor, action, window, cx| {
            editor
                .go_to_type_definition_split(action, window, cx)
                .detach_and_log_err(cx);
        });
        register_action(editor, window, Editor::open_url);
        register_action(editor, window, Editor::open_selected_filename);
        register_action(editor, window, Editor::fold);
        register_action(editor, window, Editor::fold_at_level);
        register_action(editor, window, Editor::fold_all);
        register_action(editor, window, Editor::fold_function_bodies);
        register_action(editor, window, Editor::fold_at);
        register_action(editor, window, Editor::fold_recursive);
        register_action(editor, window, Editor::toggle_fold);
        register_action(editor, window, Editor::toggle_fold_recursive);
        register_action(editor, window, Editor::unfold_lines);
        register_action(editor, window, Editor::unfold_recursive);
        register_action(editor, window, Editor::unfold_all);
        register_action(editor, window, Editor::unfold_at);
        register_action(editor, window, Editor::fold_selected_ranges);
        register_action(editor, window, Editor::set_mark);
        register_action(editor, window, Editor::swap_selection_ends);
        register_action(editor, window, Editor::show_completions);
        register_action(editor, window, Editor::toggle_code_actions);
        register_action(editor, window, Editor::open_excerpts);
        register_action(editor, window, Editor::open_excerpts_in_split);
        register_action(editor, window, Editor::open_proposed_changes_editor);
        register_action(editor, window, Editor::toggle_soft_wrap);
        register_action(editor, window, Editor::toggle_tab_bar);
        register_action(editor, window, Editor::toggle_line_numbers);
        register_action(editor, window, Editor::toggle_relative_line_numbers);
        register_action(editor, window, Editor::toggle_indent_guides);
        register_action(editor, window, Editor::toggle_inlay_hints);
        register_action(editor, window, Editor::toggle_inline_completions);
        register_action(editor, window, hover_popover::hover);
        register_action(editor, window, Editor::reveal_in_finder);
        register_action(editor, window, Editor::copy_path);
        register_action(editor, window, Editor::copy_relative_path);
        register_action(editor, window, Editor::copy_highlight_json);
        register_action(editor, window, Editor::copy_permalink_to_line);
        register_action(editor, window, Editor::open_permalink_to_line);
        register_action(editor, window, Editor::copy_file_location);
        register_action(editor, window, Editor::toggle_git_blame);
        register_action(editor, window, Editor::toggle_git_blame_inline);
        register_action(editor, window, Editor::toggle_selected_diff_hunks);
        register_action(editor, window, Editor::expand_all_diff_hunks);
        register_action(editor, window, |editor, action, window, cx| {
            if let Some(task) = editor.format(action, window, cx) {
                task.detach_and_notify_err(window, cx);
            } else {
                cx.propagate();
            }
        });
        register_action(editor, window, |editor, action, window, cx| {
            if let Some(task) = editor.format_selections(action, window, cx) {
                task.detach_and_notify_err(window, cx);
            } else {
                cx.propagate();
            }
        });
        register_action(editor, window, Editor::restart_language_server);
        register_action(editor, window, Editor::show_character_palette);
        register_action(editor, window, |editor, action, window, cx| {
            if let Some(task) = editor.confirm_completion(action, window, cx) {
                task.detach_and_notify_err(window, cx);
            } else {
                cx.propagate();
            }
        });
        register_action(editor, window, |editor, action, window, cx| {
            if let Some(task) = editor.compose_completion(action, window, cx) {
                task.detach_and_notify_err(window, cx);
            } else {
                cx.propagate();
            }
        });
        register_action(editor, window, |editor, action, window, cx| {
            if let Some(task) = editor.confirm_code_action(action, window, cx) {
                task.detach_and_notify_err(window, cx);
            } else {
                cx.propagate();
            }
        });
        register_action(editor, window, |editor, action, window, cx| {
            if let Some(task) = editor.rename(action, window, cx) {
                task.detach_and_notify_err(window, cx);
            } else {
                cx.propagate();
            }
        });
        register_action(editor, window, |editor, action, window, cx| {
            if let Some(task) = editor.confirm_rename(action, window, cx) {
                task.detach_and_notify_err(window, cx);
            } else {
                cx.propagate();
            }
        });
        register_action(editor, window, |editor, action, window, cx| {
            if let Some(task) = editor.find_all_references(action, window, cx) {
                task.detach_and_log_err(cx);
            } else {
                cx.propagate();
            }
        });
        register_action(editor, window, Editor::show_signature_help);
        register_action(editor, window, Editor::next_edit_prediction);
        register_action(editor, window, Editor::previous_edit_prediction);
        register_action(editor, window, Editor::show_inline_completion);
        register_action(editor, window, Editor::context_menu_first);
        register_action(editor, window, Editor::context_menu_prev);
        register_action(editor, window, Editor::context_menu_next);
        register_action(editor, window, Editor::context_menu_last);
        register_action(editor, window, Editor::display_cursor_names);
        register_action(editor, window, Editor::unique_lines_case_insensitive);
        register_action(editor, window, Editor::unique_lines_case_sensitive);
        register_action(editor, window, Editor::accept_partial_inline_completion);
        register_action(editor, window, Editor::accept_edit_prediction);
        register_action(editor, window, Editor::revert_file);
        register_action(editor, window, Editor::revert_selected_hunks);
        register_action(editor, window, Editor::apply_all_diff_hunks);
        register_action(editor, window, Editor::apply_selected_diff_hunks);
        register_action(editor, window, Editor::open_active_item_in_terminal);
        register_action(editor, window, Editor::reload_file);
        register_action(editor, window, Editor::spawn_nearest_task);
        register_action(editor, window, Editor::insert_uuid_v4);
        register_action(editor, window, Editor::insert_uuid_v7);
        register_action(editor, window, Editor::open_selections_in_multibuffer);
        register_action(editor, window, Editor::toggle_breakpoint);
        register_action(editor, window, Editor::edit_log_breakpoint);
    }

    fn register_key_listeners(&self, window: &mut Window, _: &mut App, layout: &EditorLayout) {
        let position_map = layout.position_map.clone();
        window.on_key_event({
            let editor = self.editor.clone();
            move |event: &ModifiersChangedEvent, phase, window, cx| {
                if phase != DispatchPhase::Bubble {
                    return;
                }
                editor.update(cx, |editor, cx| {
                    if editor.hover_state.focused(window, cx) {
                        return;
                    }
                    editor.handle_modifiers_changed(event.modifiers, &position_map, window, cx);
                })
            }
        });
    }

    fn mouse_left_down(
        editor: &mut Editor,
        event: &MouseDownEvent,
        hovered_hunk: Option<Range<Anchor>>,
        position_map: &PositionMap,
        line_numbers: &HashMap<MultiBufferRow, LineNumberLayout>,
        window: &mut Window,
        cx: &mut Context<Editor>,
    ) {
        if window.default_prevented() {
            return;
        }

        let text_hitbox = &position_map.text_hitbox;
        let gutter_hitbox = &position_map.gutter_hitbox;
        let mut click_count = event.click_count;
        let mut modifiers = event.modifiers;

        if let Some(hovered_hunk) = hovered_hunk {
            editor.toggle_diff_hunks_in_ranges_narrow(vec![hovered_hunk], cx);
            cx.notify();
            return;
        } else if gutter_hitbox.is_hovered(window) {
            click_count = 3; // Simulate triple-click when clicking the gutter to select lines
        } else if !text_hitbox.is_hovered(window) {
            return;
        }

        let is_singleton = editor.buffer().read(cx).is_singleton();

        if click_count == 2 && !is_singleton {
            match EditorSettings::get_global(cx).double_click_in_multibuffer {
                DoubleClickInMultibuffer::Select => {
                    // do nothing special on double click, all selection logic is below
                }
                DoubleClickInMultibuffer::Open => {
                    if modifiers.alt {
                        // if double click is made with alt, pretend it's a regular double click without opening and alt,
                        // and run the selection logic.
                        modifiers.alt = false;
                    } else {
                        let scroll_position_row =
                            position_map.scroll_pixel_position.y / position_map.line_height;
                        let display_row = (((event.position - gutter_hitbox.bounds.origin).y
                            + position_map.scroll_pixel_position.y)
                            / position_map.line_height)
                            as u32;
                        let multi_buffer_row = position_map
                            .snapshot
                            .display_point_to_point(
                                DisplayPoint::new(DisplayRow(display_row), 0),
                                Bias::Right,
                            )
                            .row;
                        let line_offset_from_top = display_row - scroll_position_row as u32;
                        // if double click is made without alt, open the corresponding excerp
                        editor.open_excerpts_common(
                            Some(JumpData::MultiBufferRow {
                                row: MultiBufferRow(multi_buffer_row),
                                line_offset_from_top,
                            }),
                            false,
                            window,
                            cx,
                        );
                        return;
                    }
                }
            }
        }

        let point_for_position = position_map.point_for_position(event.position);
        let position = point_for_position.previous_valid;
        if modifiers.shift && modifiers.alt {
            editor.select(
                SelectPhase::BeginColumnar {
                    position,
                    reset: false,
                    goal_column: point_for_position.exact_unclipped.column(),
                },
                window,
                cx,
            );
        } else if modifiers.shift && !modifiers.control && !modifiers.alt && !modifiers.secondary()
        {
            editor.select(
                SelectPhase::Extend {
                    position,
                    click_count,
                },
                window,
                cx,
            );
        } else {
            let multi_cursor_setting = EditorSettings::get_global(cx).multi_cursor_modifier;
            let multi_cursor_modifier = match multi_cursor_setting {
                MultiCursorModifier::Alt => modifiers.alt,
                MultiCursorModifier::CmdOrCtrl => modifiers.secondary(),
            };
            editor.select(
                SelectPhase::Begin {
                    position,
                    add: multi_cursor_modifier,
                    click_count,
                },
                window,
                cx,
            );
        }
        cx.stop_propagation();

        if !is_singleton {
            let display_row = (((event.position - gutter_hitbox.bounds.origin).y
                + position_map.scroll_pixel_position.y)
                / position_map.line_height) as u32;
            let multi_buffer_row = position_map
                .snapshot
                .display_point_to_point(DisplayPoint::new(DisplayRow(display_row), 0), Bias::Right)
                .row;
            if line_numbers
                .get(&MultiBufferRow(multi_buffer_row))
                .and_then(|line_number| line_number.hitbox.as_ref())
                .is_some_and(|hitbox| hitbox.contains(&event.position))
            {
                let scroll_position_row =
                    position_map.scroll_pixel_position.y / position_map.line_height;
                let line_offset_from_top = display_row - scroll_position_row as u32;

                editor.open_excerpts_common(
                    Some(JumpData::MultiBufferRow {
                        row: MultiBufferRow(multi_buffer_row),
                        line_offset_from_top,
                    }),
                    modifiers.alt,
                    window,
                    cx,
                );
                cx.stop_propagation();
            }
        }
    }

    fn mouse_right_down(
        editor: &mut Editor,
        event: &MouseDownEvent,
        position_map: &PositionMap,
        window: &mut Window,
        cx: &mut Context<Editor>,
    ) {
        if !position_map.text_hitbox.is_hovered(window) {
            return;
        }
        let point_for_position = position_map.point_for_position(event.position);
        mouse_context_menu::deploy_context_menu(
            editor,
            Some(event.position),
            point_for_position.previous_valid,
            window,
            cx,
        );
        cx.stop_propagation();
    }

    fn mouse_middle_down(
        editor: &mut Editor,
        event: &MouseDownEvent,
        position_map: &PositionMap,
        window: &mut Window,
        cx: &mut Context<Editor>,
    ) {
        if !position_map.text_hitbox.is_hovered(window) || window.default_prevented() {
            return;
        }

        let point_for_position = position_map.point_for_position(event.position);
        let position = point_for_position.previous_valid;

        editor.select(
            SelectPhase::BeginColumnar {
                position,
                reset: true,
                goal_column: point_for_position.exact_unclipped.column(),
            },
            window,
            cx,
        );
    }

    fn mouse_up(
        editor: &mut Editor,
        event: &MouseUpEvent,
        position_map: &PositionMap,
        window: &mut Window,
        cx: &mut Context<Editor>,
    ) {
        let text_hitbox = &position_map.text_hitbox;
        let end_selection = editor.has_pending_selection();
        let pending_nonempty_selections = editor.has_pending_nonempty_selection();

        if end_selection {
            editor.select(SelectPhase::End, window, cx);
        }

        if end_selection && pending_nonempty_selections {
            cx.stop_propagation();
        } else if cfg!(any(target_os = "linux", target_os = "freebsd"))
            && event.button == MouseButton::Middle
        {
            if !text_hitbox.is_hovered(window) || editor.read_only(cx) {
                return;
            }

            #[cfg(any(target_os = "linux", target_os = "freebsd"))]
            if EditorSettings::get_global(cx).middle_click_paste {
                if let Some(text) = cx.read_from_primary().and_then(|item| item.text()) {
                    let point_for_position = position_map.point_for_position(event.position);
                    let position = point_for_position.previous_valid;

                    editor.select(
                        SelectPhase::Begin {
                            position,
                            add: false,
                            click_count: 1,
                        },
                        window,
                        cx,
                    );
                    editor.insert(&text, window, cx);
                }
                cx.stop_propagation()
            }
        }
    }

    fn click(
        editor: &mut Editor,
        event: &ClickEvent,
        position_map: &PositionMap,
        window: &mut Window,
        cx: &mut Context<Editor>,
    ) {
        let text_hitbox = &position_map.text_hitbox;
        let pending_nonempty_selections = editor.has_pending_nonempty_selection();

        let multi_cursor_setting = EditorSettings::get_global(cx).multi_cursor_modifier;
        let multi_cursor_modifier = match multi_cursor_setting {
            MultiCursorModifier::Alt => event.modifiers().secondary(),
            MultiCursorModifier::CmdOrCtrl => event.modifiers().alt,
        };

        if !pending_nonempty_selections && multi_cursor_modifier && text_hitbox.is_hovered(window) {
            let point = position_map.point_for_position(event.up.position);
            editor.handle_click_hovered_link(point, event.modifiers(), window, cx);

            cx.stop_propagation();
        }
    }

    fn mouse_dragged(
        editor: &mut Editor,
        event: &MouseMoveEvent,
        position_map: &PositionMap,
        window: &mut Window,
        cx: &mut Context<Editor>,
    ) {
        if !editor.has_pending_selection() {
            return;
        }

        let text_bounds = position_map.text_hitbox.bounds;
        let point_for_position = position_map.point_for_position(event.position);
        let mut scroll_delta = gpui::Point::<f32>::default();
        let vertical_margin = position_map.line_height.min(text_bounds.size.height / 3.0);
        let top = text_bounds.origin.y + vertical_margin;
        let bottom = text_bounds.bottom_left().y - vertical_margin;
        if event.position.y < top {
            scroll_delta.y = -scale_vertical_mouse_autoscroll_delta(top - event.position.y);
        }
        if event.position.y > bottom {
            scroll_delta.y = scale_vertical_mouse_autoscroll_delta(event.position.y - bottom);
        }

        // We need horizontal width of text
        let style = editor.style.clone().unwrap_or_default();
        let font_id = window.text_system().resolve_font(&style.text.font());
        let font_size = style.text.font_size.to_pixels(window.rem_size());
        let em_width = window.text_system().em_width(font_id, font_size).unwrap();

        let scroll_margin_x = EditorSettings::get_global(cx).horizontal_scroll_margin;

        let scroll_space: Pixels = scroll_margin_x * em_width;

        let left = text_bounds.origin.x + scroll_space;
        let right = text_bounds.top_right().x - scroll_space;

        if event.position.x < left {
            scroll_delta.x = -scale_horizontal_mouse_autoscroll_delta(left - event.position.x);
        }
        if event.position.x > right {
            scroll_delta.x = scale_horizontal_mouse_autoscroll_delta(event.position.x - right);
        }

        editor.select(
            SelectPhase::Update {
                position: point_for_position.previous_valid,
                goal_column: point_for_position.exact_unclipped.column(),
                scroll_delta,
            },
            window,
            cx,
        );
    }

    fn mouse_moved(
        editor: &mut Editor,
        event: &MouseMoveEvent,
        position_map: &PositionMap,
        window: &mut Window,
        cx: &mut Context<Editor>,
    ) {
        let text_hitbox = &position_map.text_hitbox;
        let gutter_hitbox = &position_map.gutter_hitbox;
        let modifiers = event.modifiers;
        let gutter_hovered = gutter_hitbox.is_hovered(window);
        editor.set_gutter_hovered(gutter_hovered, cx);

        if gutter_hovered {
            editor.gutter_breakpoint_indicator = Some(
                position_map
                    .point_for_position(event.position)
                    .previous_valid,
            );
        } else {
            editor.gutter_breakpoint_indicator = None;
        }

        cx.notify();

        // Don't trigger hover popover if mouse is hovering over context menu
        if text_hitbox.is_hovered(window) {
            let point_for_position = position_map.point_for_position(event.position);

            editor.update_hovered_link(
                point_for_position,
                &position_map.snapshot,
                modifiers,
                window,
                cx,
            );

            if let Some(point) = point_for_position.as_valid() {
                let anchor = position_map
                    .snapshot
                    .buffer_snapshot
                    .anchor_before(point.to_offset(&position_map.snapshot, Bias::Left));
                hover_at(editor, Some(anchor), window, cx);
                Self::update_visible_cursor(editor, point, position_map, window, cx);
            } else {
                hover_at(editor, None, window, cx);
            }
        } else {
            editor.hide_hovered_link(cx);
            hover_at(editor, None, window, cx);
            if gutter_hovered {
                cx.stop_propagation();
            }
        }
    }

    fn update_visible_cursor(
        editor: &mut Editor,
        point: DisplayPoint,
        position_map: &PositionMap,
        window: &mut Window,
        cx: &mut Context<Editor>,
    ) {
        let snapshot = &position_map.snapshot;
        let Some(hub) = editor.collaboration_hub() else {
            return;
        };
        let start = snapshot.display_snapshot.clip_point(
            DisplayPoint::new(point.row(), point.column().saturating_sub(1)),
            Bias::Left,
        );
        let end = snapshot.display_snapshot.clip_point(
            DisplayPoint::new(
                point.row(),
                (point.column() + 1).min(snapshot.line_len(point.row())),
            ),
            Bias::Right,
        );

        let range = snapshot
            .buffer_snapshot
            .anchor_at(start.to_point(&snapshot.display_snapshot), Bias::Left)
            ..snapshot
                .buffer_snapshot
                .anchor_at(end.to_point(&snapshot.display_snapshot), Bias::Right);

        let Some(selection) = snapshot.remote_selections_in_range(&range, hub, cx).next() else {
            return;
        };
        let key = crate::HoveredCursor {
            replica_id: selection.replica_id,
            selection_id: selection.selection.id,
        };
        editor.hovered_cursors.insert(
            key.clone(),
            cx.spawn_in(window, |editor, mut cx| async move {
                cx.background_executor().timer(CURSORS_VISIBLE_FOR).await;
                editor
                    .update(&mut cx, |editor, cx| {
                        editor.hovered_cursors.remove(&key);
                        cx.notify();
                    })
                    .ok();
            }),
        );
        cx.notify()
    }

    #[allow(clippy::too_many_arguments)]
    fn layout_selections(
        &self,
        start_anchor: Anchor,
        end_anchor: Anchor,
        local_selections: &[Selection<Point>],
        snapshot: &EditorSnapshot,
        start_row: DisplayRow,
        end_row: DisplayRow,
        window: &mut Window,
        cx: &mut App,
    ) -> (
        Vec<(PlayerColor, Vec<SelectionLayout>)>,
        BTreeMap<DisplayRow, bool>,
        Option<DisplayPoint>,
    ) {
        let mut selections: Vec<(PlayerColor, Vec<SelectionLayout>)> = Vec::new();
        let mut active_rows = BTreeMap::new();
        let mut newest_selection_head = None;
        self.editor.update(cx, |editor, cx| {
            if editor.show_local_selections {
                let mut layouts = Vec::new();
                let newest = editor.selections.newest(cx);
                for selection in local_selections.iter().cloned() {
                    let is_empty = selection.start == selection.end;
                    let is_newest = selection == newest;

                    let layout = SelectionLayout::new(
                        selection,
                        editor.selections.line_mode,
                        editor.cursor_shape,
                        &snapshot.display_snapshot,
                        is_newest,
                        editor.leader_peer_id.is_none(),
                        None,
                    );
                    if is_newest {
                        newest_selection_head = Some(layout.head);
                    }

                    for row in cmp::max(layout.active_rows.start.0, start_row.0)
                        ..=cmp::min(layout.active_rows.end.0, end_row.0)
                    {
                        let contains_non_empty_selection =
                            active_rows.entry(DisplayRow(row)).or_insert(!is_empty);
                        *contains_non_empty_selection |= !is_empty;
                    }
                    layouts.push(layout);
                }

                let player = editor.current_user_player_color(cx);
                selections.push((player, layouts));
            }

            if let Some(collaboration_hub) = &editor.collaboration_hub {
                // When following someone, render the local selections in their color.
                if let Some(leader_id) = editor.leader_peer_id {
                    if let Some(collaborator) = collaboration_hub.collaborators(cx).get(&leader_id)
                    {
                        if let Some(participant_index) = collaboration_hub
                            .user_participant_indices(cx)
                            .get(&collaborator.user_id)
                        {
                            if let Some((local_selection_style, _)) = selections.first_mut() {
                                *local_selection_style = cx
                                    .theme()
                                    .players()
                                    .color_for_participant(participant_index.0);
                            }
                        }
                    }
                }

                let mut remote_selections = HashMap::default();
                for selection in snapshot.remote_selections_in_range(
                    &(start_anchor..end_anchor),
                    collaboration_hub.as_ref(),
                    cx,
                ) {
                    let selection_style =
                        Self::get_participant_color(selection.participant_index, cx);

                    // Don't re-render the leader's selections, since the local selections
                    // match theirs.
                    if Some(selection.peer_id) == editor.leader_peer_id {
                        continue;
                    }
                    let key = HoveredCursor {
                        replica_id: selection.replica_id,
                        selection_id: selection.selection.id,
                    };

                    let is_shown =
                        editor.show_cursor_names || editor.hovered_cursors.contains_key(&key);

                    remote_selections
                        .entry(selection.replica_id)
                        .or_insert((selection_style, Vec::new()))
                        .1
                        .push(SelectionLayout::new(
                            selection.selection,
                            selection.line_mode,
                            selection.cursor_shape,
                            &snapshot.display_snapshot,
                            false,
                            false,
                            if is_shown { selection.user_name } else { None },
                        ));
                }

                selections.extend(remote_selections.into_values());
            } else if !editor.is_focused(window) && editor.show_cursor_when_unfocused {
                let layouts = snapshot
                    .buffer_snapshot
                    .selections_in_range(&(start_anchor..end_anchor), true)
                    .map(move |(_, line_mode, cursor_shape, selection)| {
                        SelectionLayout::new(
                            selection,
                            line_mode,
                            cursor_shape,
                            &snapshot.display_snapshot,
                            false,
                            false,
                            None,
                        )
                    })
                    .collect::<Vec<_>>();
                let player = editor.current_user_player_color(cx);
                selections.push((player, layouts));
            }
        });
        (selections, active_rows, newest_selection_head)
    }

    fn collect_cursors(
        &self,
        snapshot: &EditorSnapshot,
        cx: &mut App,
    ) -> Vec<(DisplayPoint, Hsla)> {
        let editor = self.editor.read(cx);
        let mut cursors = Vec::new();
        let mut skip_local = false;
        let mut add_cursor = |anchor: Anchor, color| {
            cursors.push((anchor.to_display_point(&snapshot.display_snapshot), color));
        };
        // Remote cursors
        if let Some(collaboration_hub) = &editor.collaboration_hub {
            for remote_selection in snapshot.remote_selections_in_range(
                &(Anchor::min()..Anchor::max()),
                collaboration_hub.deref(),
                cx,
            ) {
                let color = Self::get_participant_color(remote_selection.participant_index, cx);
                add_cursor(remote_selection.selection.head(), color.cursor);
                if Some(remote_selection.peer_id) == editor.leader_peer_id {
                    skip_local = true;
                }
            }
        }
        // Local cursors
        if !skip_local {
            let color = cx.theme().players().local().cursor;
            editor.selections.disjoint.iter().for_each(|selection| {
                add_cursor(selection.head(), color);
            });
            if let Some(ref selection) = editor.selections.pending_anchor() {
                add_cursor(selection.head(), color);
            }
        }
        cursors
    }

    #[allow(clippy::too_many_arguments)]
    fn layout_visible_cursors(
        &self,
        snapshot: &EditorSnapshot,
        selections: &[(PlayerColor, Vec<SelectionLayout>)],
        block_start_rows: &HashSet<DisplayRow>,
        visible_display_row_range: Range<DisplayRow>,
        line_layouts: &[LineWithInvisibles],
        text_hitbox: &Hitbox,
        content_origin: gpui::Point<Pixels>,
        scroll_position: gpui::Point<f32>,
        scroll_pixel_position: gpui::Point<Pixels>,
        line_height: Pixels,
        em_width: Pixels,
        em_advance: Pixels,
        autoscroll_containing_element: bool,
        window: &mut Window,
        cx: &mut App,
    ) -> Vec<CursorLayout> {
        let mut autoscroll_bounds = None;
        let cursor_layouts = self.editor.update(cx, |editor, cx| {
            let mut cursors = Vec::new();
            for (player_color, selections) in selections {
                for selection in selections {
                    let cursor_position = selection.head;

                    let in_range = visible_display_row_range.contains(&cursor_position.row());
                    if (selection.is_local && !editor.show_local_cursors(window, cx))
                        || !in_range
                        || block_start_rows.contains(&cursor_position.row())
                    {
                        continue;
                    }

                    let cursor_row_layout = &line_layouts
                        [cursor_position.row().minus(visible_display_row_range.start) as usize];
                    let cursor_column = cursor_position.column() as usize;

                    let cursor_character_x = cursor_row_layout.x_for_index(cursor_column);
                    let mut block_width =
                        cursor_row_layout.x_for_index(cursor_column + 1) - cursor_character_x;
                    if block_width == Pixels::ZERO {
                        block_width = em_advance;
                    }
                    let block_text = if let CursorShape::Block = selection.cursor_shape {
                        snapshot
                            .grapheme_at(cursor_position)
                            .or_else(|| {
                                if cursor_column == 0 {
                                    snapshot.placeholder_text().and_then(|s| {
                                        s.graphemes(true).next().map(|s| s.to_string().into())
                                    })
                                } else {
                                    None
                                }
                            })
                            .and_then(|text| {
                                let len = text.len();

                                let font = cursor_row_layout
                                    .font_id_for_index(cursor_column)
                                    .and_then(|cursor_font_id| {
                                        window.text_system().get_font_for_id(cursor_font_id)
                                    })
                                    .unwrap_or(self.style.text.font());

                                // Invert the text color for the block cursor. Ensure that the text
                                // color is opaque enough to be visible against the background color.
                                //
                                // 0.75 is an arbitrary threshold to determine if the background color is
                                // opaque enough to use as a text color.
                                //
                                // TODO: In the future we should ensure themes have a `text_inverse` color.
                                let color = if cx.theme().colors().editor_background.a < 0.75 {
                                    match cx.theme().appearance {
                                        Appearance::Dark => Hsla::black(),
                                        Appearance::Light => Hsla::white(),
                                    }
                                } else {
                                    cx.theme().colors().editor_background
                                };

                                window
                                    .text_system()
                                    .shape_line(
                                        text,
                                        cursor_row_layout.font_size,
                                        &[TextRun {
                                            len,
                                            font,
                                            color,
                                            background_color: None,
                                            strikethrough: None,
                                            underline: None,
                                        }],
                                    )
                                    .log_err()
                            })
                    } else {
                        None
                    };

                    let x = cursor_character_x - scroll_pixel_position.x;
                    let y = (cursor_position.row().as_f32()
                        - scroll_pixel_position.y / line_height)
                        * line_height;
                    if selection.is_newest {
                        editor.pixel_position_of_newest_cursor = Some(point(
                            text_hitbox.origin.x + x + block_width / 2.,
                            text_hitbox.origin.y + y + line_height / 2.,
                        ));

                        if autoscroll_containing_element {
                            let top = text_hitbox.origin.y
                                + (cursor_position.row().as_f32() - scroll_position.y - 3.).max(0.)
                                    * line_height;
                            let left = text_hitbox.origin.x
                                + (cursor_position.column() as f32 - scroll_position.x - 3.)
                                    .max(0.)
                                    * em_width;

                            let bottom = text_hitbox.origin.y
                                + (cursor_position.row().as_f32() - scroll_position.y + 4.)
                                    * line_height;
                            let right = text_hitbox.origin.x
                                + (cursor_position.column() as f32 - scroll_position.x + 4.)
                                    * em_width;

                            autoscroll_bounds =
                                Some(Bounds::from_corners(point(left, top), point(right, bottom)))
                        }
                    }

                    let mut cursor = CursorLayout {
                        color: player_color.cursor,
                        block_width,
                        origin: point(x, y),
                        line_height,
                        shape: selection.cursor_shape,
                        block_text,
                        cursor_name: None,
                    };
                    let cursor_name = selection.user_name.clone().map(|name| CursorName {
                        string: name,
                        color: self.style.background,
                        is_top_row: cursor_position.row().0 == 0,
                    });
                    cursor.layout(content_origin, cursor_name, window, cx);
                    cursors.push(cursor);
                }
            }
            cursors
        });

        if let Some(bounds) = autoscroll_bounds {
            window.request_autoscroll(bounds);
        }

        cursor_layouts
    }

    fn layout_scrollbars(
        &self,
        snapshot: &EditorSnapshot,
        scrollbar_range_data: ScrollbarRangeData,
        scroll_position: gpui::Point<f32>,
        non_visible_cursors: bool,
        window: &mut Window,
        cx: &mut App,
    ) -> AxisPair<Option<ScrollbarLayout>> {
        let letter_size = scrollbar_range_data.letter_size;
        let text_units_per_page = axis_pair(
            scrollbar_range_data.scrollbar_bounds.size.width / letter_size.width,
            scrollbar_range_data.scrollbar_bounds.size.height / letter_size.height,
        );

        let scrollbar_settings = EditorSettings::get_global(cx).scrollbar;
        let show_scrollbars = self.editor.read(cx).show_scrollbars
            && match scrollbar_settings.show {
                ShowScrollbar::Auto => {
                    let editor = self.editor.read(cx);
                    let is_singleton = editor.is_singleton(cx);
                    // Git
                    (is_singleton && scrollbar_settings.git_diff && snapshot.buffer_snapshot.has_diff_hunks())
                    ||
                    // Buffer Search Results
                    (is_singleton && scrollbar_settings.search_results && editor.has_background_highlights::<BufferSearchHighlights>())
                    ||
                    // Selected Symbol Occurrences
                    (is_singleton && scrollbar_settings.selected_symbol && (editor.has_background_highlights::<DocumentHighlightRead>() || editor.has_background_highlights::<DocumentHighlightWrite>()))
                    ||
                    // Diagnostics
                    (is_singleton && scrollbar_settings.diagnostics != ScrollbarDiagnostics::None && snapshot.buffer_snapshot.has_diagnostics())
                    ||
                    // Cursors out of sight
                    non_visible_cursors
                    ||
                    // Scrollmanager
                    editor.scroll_manager.scrollbars_visible()
                }
                ShowScrollbar::System => self.editor.read(cx).scroll_manager.scrollbars_visible(),
                ShowScrollbar::Always => true,
                ShowScrollbar::Never => false,
            };

        let axes: AxisPair<bool> = scrollbar_settings.axes.into();

        if snapshot.mode != EditorMode::Full {
            return axis_pair(None, None);
        }

        let visible_range = axis_pair(
            axes.horizontal
                .then(|| scroll_position.x..scroll_position.x + text_units_per_page.horizontal),
            axes.vertical
                .then(|| scroll_position.y..scroll_position.y + text_units_per_page.vertical),
        );

        // If a drag took place after we started dragging the scrollbar,
        // cancel the scrollbar drag.
        if cx.has_active_drag() {
            self.editor.update(cx, |editor, cx| {
                editor
                    .scroll_manager
                    .set_is_dragging_scrollbar(Axis::Horizontal, false, cx);
                editor
                    .scroll_manager
                    .set_is_dragging_scrollbar(Axis::Vertical, false, cx);
            });
        }

        let text_bounds = scrollbar_range_data.scrollbar_bounds;

        let track_bounds = axis_pair(
            axes.horizontal.then(|| {
                Bounds::from_corners(
                    point(
                        text_bounds.bottom_left().x,
                        text_bounds.bottom_left().y - self.style.scrollbar_width,
                    ),
                    point(
                        text_bounds.bottom_right().x
                            - if axes.vertical {
                                self.style.scrollbar_width
                            } else {
                                px(0.)
                            },
                        text_bounds.bottom_right().y,
                    ),
                )
            }),
            axes.vertical.then(|| {
                Bounds::from_corners(
                    point(self.scrollbar_left(&text_bounds), text_bounds.origin.y),
                    text_bounds.bottom_right(),
                )
            }),
        );

        let scroll_range_size = scrollbar_range_data.scroll_range.size;
        let total_text_units = axis_pair(
            Some(scroll_range_size.width / letter_size.width),
            Some(scroll_range_size.height / letter_size.height),
        );

        let thumb_size = axis_pair(
            total_text_units
                .horizontal
                .zip(track_bounds.horizontal)
                .and_then(|(total_text_units_x, track_bounds_x)| {
                    if text_units_per_page.horizontal >= total_text_units_x {
                        return None;
                    }

                    let thumb_percent =
                        (text_units_per_page.horizontal / total_text_units_x).min(1.);

                    Some(track_bounds_x.size.width * thumb_percent)
                }),
            total_text_units.vertical.zip(track_bounds.vertical).map(
                |(total_text_units_y, track_bounds_y)| {
                    let thumb_percent = (text_units_per_page.vertical / total_text_units_y).min(1.);

                    track_bounds_y.size.height * thumb_percent
                },
            ),
        );

        // NOTE: Space not taken by track bounds divided by text units not on screen
        let text_unit_size = axis_pair(
            thumb_size
                .horizontal
                .zip(track_bounds.horizontal)
                .zip(total_text_units.horizontal)
                .map(|((thumb_size, track_bounds), total_text_units)| {
                    (track_bounds.size.width - thumb_size)
                        / (total_text_units - text_units_per_page.horizontal).max(0.)
                }),
            thumb_size
                .vertical
                .zip(track_bounds.vertical)
                .zip(total_text_units.vertical)
                .map(|((thumb_size, track_bounds), total_text_units)| {
                    (track_bounds.size.height - thumb_size)
                        / (total_text_units - text_units_per_page.vertical).max(0.)
                }),
        );

        let horizontal_scrollbar = track_bounds
            .horizontal
            .zip(visible_range.horizontal)
            .zip(text_unit_size.horizontal)
            .zip(thumb_size.horizontal)
            .map(
                |(((track_bounds, visible_range), text_unit_size), thumb_size)| ScrollbarLayout {
                    hitbox: window.insert_hitbox(track_bounds, false),
                    visible_range,
                    text_unit_size,
                    visible: show_scrollbars,
                    thumb_size,
                    axis: Axis::Horizontal,
                },
            );

        let vertical_scrollbar = track_bounds
            .vertical
            .zip(visible_range.vertical)
            .zip(text_unit_size.vertical)
            .zip(thumb_size.vertical)
            .map(
                |(((track_bounds, visible_range), text_unit_size), thumb_size)| ScrollbarLayout {
                    hitbox: window.insert_hitbox(track_bounds, false),
                    visible_range,
                    text_unit_size,
                    visible: show_scrollbars,
                    thumb_size,
                    axis: Axis::Vertical,
                },
            );

        axis_pair(horizontal_scrollbar, vertical_scrollbar)
    }

    #[allow(clippy::too_many_arguments)]
    fn prepaint_crease_toggles(
        &self,
        crease_toggles: &mut [Option<AnyElement>],
        line_height: Pixels,
        gutter_dimensions: &GutterDimensions,
        gutter_settings: crate::editor_settings::Gutter,
        scroll_pixel_position: gpui::Point<Pixels>,
        gutter_hitbox: &Hitbox,
        window: &mut Window,
        cx: &mut App,
    ) {
        for (ix, crease_toggle) in crease_toggles.iter_mut().enumerate() {
            if let Some(crease_toggle) = crease_toggle {
                debug_assert!(gutter_settings.folds);
                let available_space = size(
                    AvailableSpace::MinContent,
                    AvailableSpace::Definite(line_height * 0.55),
                );
                let crease_toggle_size = crease_toggle.layout_as_root(available_space, window, cx);

                let position = point(
                    gutter_dimensions.width - gutter_dimensions.right_padding,
                    ix as f32 * line_height - (scroll_pixel_position.y % line_height),
                );
                let centering_offset = point(
                    (gutter_dimensions.fold_area_width() - crease_toggle_size.width) / 2.,
                    (line_height - crease_toggle_size.height) / 2.,
                );
                let origin = gutter_hitbox.origin + position + centering_offset;
                crease_toggle.prepaint_as_root(origin, available_space, window, cx);
            }
        }
    }

    #[allow(clippy::too_many_arguments)]
    fn prepaint_crease_trailers(
        &self,
        trailers: Vec<Option<AnyElement>>,
        lines: &[LineWithInvisibles],
        line_height: Pixels,
        content_origin: gpui::Point<Pixels>,
        scroll_pixel_position: gpui::Point<Pixels>,
        em_width: Pixels,
        window: &mut Window,
        cx: &mut App,
    ) -> Vec<Option<CreaseTrailerLayout>> {
        trailers
            .into_iter()
            .enumerate()
            .map(|(ix, element)| {
                let mut element = element?;
                let available_space = size(
                    AvailableSpace::MinContent,
                    AvailableSpace::Definite(line_height),
                );
                let size = element.layout_as_root(available_space, window, cx);

                let line = &lines[ix];
                let padding = if line.width == Pixels::ZERO {
                    Pixels::ZERO
                } else {
                    4. * em_width
                };
                let position = point(
                    scroll_pixel_position.x + line.width + padding,
                    ix as f32 * line_height - (scroll_pixel_position.y % line_height),
                );
                let centering_offset = point(px(0.), (line_height - size.height) / 2.);
                let origin = content_origin + position + centering_offset;
                element.prepaint_as_root(origin, available_space, window, cx);
                Some(CreaseTrailerLayout {
                    element,
                    bounds: Bounds::new(origin, size),
                })
            })
            .collect()
    }

    // Folds contained in a hunk are ignored apart from shrinking visual size
    // If a fold contains any hunks then that fold line is marked as modified
    fn layout_gutter_diff_hunks(
        &self,
        line_height: Pixels,
        gutter_hitbox: &Hitbox,
        display_rows: Range<DisplayRow>,
        snapshot: &EditorSnapshot,
        window: &mut Window,
        cx: &mut App,
    ) -> Vec<(DisplayDiffHunk, Option<Hitbox>)> {
        let buffer_start = DisplayPoint::new(display_rows.start, 0).to_point(snapshot);
        let buffer_end = DisplayPoint::new(display_rows.end, 0).to_point(snapshot);

        let mut display_hunks = Vec::<(DisplayDiffHunk, Option<Hitbox>)>::new();
        let folded_buffers = self.editor.read(cx).folded_buffers(cx);

        for hunk in snapshot
            .buffer_snapshot
            .diff_hunks_in_range(buffer_start..buffer_end)
        {
            if folded_buffers.contains(&hunk.buffer_id) {
                continue;
            }

            let hunk_start_point = Point::new(hunk.row_range.start.0, 0);
            let hunk_end_point = Point::new(hunk.row_range.end.0, 0);

            let hunk_display_start = snapshot.point_to_display_point(hunk_start_point, Bias::Left);
            let hunk_display_end = snapshot.point_to_display_point(hunk_end_point, Bias::Right);

            let display_hunk = if hunk_display_start.column() != 0 {
                DisplayDiffHunk::Folded {
                    display_row: hunk_display_start.row(),
                }
            } else {
                let mut end_row = hunk_display_end.row();
                if hunk_display_end.column() > 0 {
                    end_row.0 += 1;
                }
                DisplayDiffHunk::Unfolded {
                    status: hunk.status(),
                    diff_base_byte_range: hunk.diff_base_byte_range,
                    display_row_range: hunk_display_start.row()..end_row,
                    multi_buffer_range: Anchor::range_in_buffer(
                        hunk.excerpt_id,
                        hunk.buffer_id,
                        hunk.buffer_range,
                    ),
                }
            };

            display_hunks.push((display_hunk, None));
        }

        let git_gutter_setting = ProjectSettings::get_global(cx)
            .git
            .git_gutter
            .unwrap_or_default();
        if let GitGutterSetting::TrackedFiles = git_gutter_setting {
            for (hunk, hitbox) in &mut display_hunks {
                if matches!(hunk, DisplayDiffHunk::Unfolded { .. }) {
                    let hunk_bounds =
                        Self::diff_hunk_bounds(snapshot, line_height, gutter_hitbox.bounds, hunk);
                    *hitbox = Some(window.insert_hitbox(hunk_bounds, true));
                }
            }
        }

        display_hunks
    }

    #[allow(clippy::too_many_arguments)]
    fn layout_inline_blame(
        &self,
        display_row: DisplayRow,
        row_info: &RowInfo,
        line_layout: &LineWithInvisibles,
        crease_trailer: Option<&CreaseTrailerLayout>,
        em_width: Pixels,
        content_origin: gpui::Point<Pixels>,
        scroll_pixel_position: gpui::Point<Pixels>,
        line_height: Pixels,
        window: &mut Window,
        cx: &mut App,
    ) -> Option<AnyElement> {
        if !self
            .editor
            .update(cx, |editor, cx| editor.render_git_blame_inline(window, cx))
        {
            return None;
        }

        let workspace = self
            .editor
            .read(cx)
            .workspace
            .as_ref()
            .map(|(w, _)| w.clone());

        let editor = self.editor.read(cx);
        let blame = editor.blame.clone()?;
        let padding = {
            const INLINE_BLAME_PADDING_EM_WIDTHS: f32 = 6.;
            const INLINE_ACCEPT_SUGGESTION_EM_WIDTHS: f32 = 14.;

            let mut padding = INLINE_BLAME_PADDING_EM_WIDTHS;

            if let Some(inline_completion) = editor.active_inline_completion.as_ref() {
                match &inline_completion.completion {
                    InlineCompletion::Edit {
                        display_mode: EditDisplayMode::TabAccept,
                        ..
                    } => padding += INLINE_ACCEPT_SUGGESTION_EM_WIDTHS,
                    _ => {}
                }
            }

            padding * em_width
        };

        let blame_entry = blame
            .update(cx, |blame, cx| {
                blame.blame_for_rows(&[*row_info], cx).next()
            })
            .flatten()?;

        let mut element =
            render_inline_blame_entry(&blame, blame_entry, &self.style, workspace, cx);

        let start_y = content_origin.y
            + line_height * (display_row.as_f32() - scroll_pixel_position.y / line_height);

        let start_x = {
            let line_end = if let Some(crease_trailer) = crease_trailer {
                crease_trailer.bounds.right()
            } else {
                content_origin.x - scroll_pixel_position.x + line_layout.width
            };

            let padded_line_end = line_end + padding;

            let min_column_in_pixels = ProjectSettings::get_global(cx)
                .git
                .inline_blame
                .and_then(|settings| settings.min_column)
                .map(|col| self.column_pixels(col as usize, window, cx))
                .unwrap_or(px(0.));
            let min_start = content_origin.x - scroll_pixel_position.x + min_column_in_pixels;

            cmp::max(padded_line_end, min_start)
        };

        let absolute_offset = point(start_x, start_y);
        element.prepaint_as_root(absolute_offset, AvailableSpace::min_size(), window, cx);

        Some(element)
    }

    #[allow(clippy::too_many_arguments)]
    fn layout_blame_entries(
        &self,
        buffer_rows: &[RowInfo],
        em_width: Pixels,
        scroll_position: gpui::Point<f32>,
        line_height: Pixels,
        gutter_hitbox: &Hitbox,
        max_width: Option<Pixels>,
        window: &mut Window,
        cx: &mut App,
    ) -> Option<Vec<AnyElement>> {
        if !self
            .editor
            .update(cx, |editor, cx| editor.render_git_blame_gutter(cx))
        {
            return None;
        }

        let blame = self.editor.read(cx).blame.clone()?;
        let blamed_rows: Vec<_> = blame.update(cx, |blame, cx| {
            blame.blame_for_rows(buffer_rows, cx).collect()
        });

        let width = if let Some(max_width) = max_width {
            AvailableSpace::Definite(max_width)
        } else {
            AvailableSpace::MaxContent
        };
        let scroll_top = scroll_position.y * line_height;
        let start_x = em_width;

        let mut last_used_color: Option<(PlayerColor, Oid)> = None;

        let shaped_lines = blamed_rows
            .into_iter()
            .enumerate()
            .flat_map(|(ix, blame_entry)| {
                if let Some(blame_entry) = blame_entry {
                    let mut element = render_blame_entry(
                        ix,
                        &blame,
                        blame_entry,
                        &self.style,
                        &mut last_used_color,
                        self.editor.clone(),
                        cx,
                    );

                    let start_y = ix as f32 * line_height - (scroll_top % line_height);
                    let absolute_offset = gutter_hitbox.origin + point(start_x, start_y);

                    element.prepaint_as_root(
                        absolute_offset,
                        size(width, AvailableSpace::MinContent),
                        window,
                        cx,
                    );

                    Some(element)
                } else {
                    None
                }
            })
            .collect();

        Some(shaped_lines)
    }

    #[allow(clippy::too_many_arguments)]
    fn layout_indent_guides(
        &self,
        content_origin: gpui::Point<Pixels>,
        text_origin: gpui::Point<Pixels>,
        visible_buffer_range: Range<MultiBufferRow>,
        scroll_pixel_position: gpui::Point<Pixels>,
        line_height: Pixels,
        snapshot: &DisplaySnapshot,
        window: &mut Window,
        cx: &mut App,
    ) -> Option<Vec<IndentGuideLayout>> {
        let indent_guides = self.editor.update(cx, |editor, cx| {
            editor.indent_guides(visible_buffer_range, snapshot, cx)
        })?;

        let active_indent_guide_indices = self.editor.update(cx, |editor, cx| {
            editor
                .find_active_indent_guide_indices(&indent_guides, snapshot, window, cx)
                .unwrap_or_default()
        });

        Some(
            indent_guides
                .into_iter()
                .enumerate()
                .filter_map(|(i, indent_guide)| {
                    let single_indent_width =
                        self.column_pixels(indent_guide.tab_size as usize, window, cx);
                    let total_width = single_indent_width * indent_guide.depth as f32;
                    let start_x = content_origin.x + total_width - scroll_pixel_position.x;
                    if start_x >= text_origin.x {
                        let (offset_y, length) = Self::calculate_indent_guide_bounds(
                            indent_guide.start_row..indent_guide.end_row,
                            line_height,
                            snapshot,
                        );

                        let start_y = content_origin.y + offset_y - scroll_pixel_position.y;

                        Some(IndentGuideLayout {
                            origin: point(start_x, start_y),
                            length,
                            single_indent_width,
                            depth: indent_guide.depth,
                            active: active_indent_guide_indices.contains(&i),
                            settings: indent_guide.settings,
                        })
                    } else {
                        None
                    }
                })
                .collect(),
        )
    }

    fn calculate_indent_guide_bounds(
        row_range: Range<MultiBufferRow>,
        line_height: Pixels,
        snapshot: &DisplaySnapshot,
    ) -> (gpui::Pixels, gpui::Pixels) {
        let start_point = Point::new(row_range.start.0, 0);
        let end_point = Point::new(row_range.end.0, 0);

        let row_range = start_point.to_display_point(snapshot).row()
            ..end_point.to_display_point(snapshot).row();

        let mut prev_line = start_point;
        prev_line.row = prev_line.row.saturating_sub(1);
        let prev_line = prev_line.to_display_point(snapshot).row();

        let mut cons_line = end_point;
        cons_line.row += 1;
        let cons_line = cons_line.to_display_point(snapshot).row();

        let mut offset_y = row_range.start.0 as f32 * line_height;
        let mut length = (cons_line.0.saturating_sub(row_range.start.0)) as f32 * line_height;

        // If we are at the end of the buffer, ensure that the indent guide extends to the end of the line.
        if row_range.end == cons_line {
            length += line_height;
        }

        // If there is a block (e.g. diagnostic) in between the start of the indent guide and the line above,
        // we want to extend the indent guide to the start of the block.
        let mut block_height = 0;
        let mut block_offset = 0;
        let mut found_excerpt_header = false;
        for (_, block) in snapshot.blocks_in_range(prev_line..row_range.start) {
            if matches!(block, Block::ExcerptBoundary { .. }) {
                found_excerpt_header = true;
                break;
            }
            block_offset += block.height();
            block_height += block.height();
        }
        if !found_excerpt_header {
            offset_y -= block_offset as f32 * line_height;
            length += block_height as f32 * line_height;
        }

        // If there is a block (e.g. diagnostic) at the end of an multibuffer excerpt,
        // we want to ensure that the indent guide stops before the excerpt header.
        let mut block_height = 0;
        let mut found_excerpt_header = false;
        for (_, block) in snapshot.blocks_in_range(row_range.end..cons_line) {
            if matches!(block, Block::ExcerptBoundary { .. }) {
                found_excerpt_header = true;
            }
            block_height += block.height();
        }
        if found_excerpt_header {
            length -= block_height as f32 * line_height;
        }

        (offset_y, length)
    }

    #[allow(clippy::too_many_arguments)]
    fn layout_breakpoints(
        &self,
        line_height: Pixels,
        range: Range<DisplayRow>,
        scroll_pixel_position: gpui::Point<Pixels>,
        gutter_dimensions: &GutterDimensions,
        gutter_hitbox: &Hitbox,
        rows_with_hunk_bounds: &HashMap<DisplayRow, Bounds<Pixels>>,
        snapshot: &EditorSnapshot,
        breakpoints: HashMap<DisplayRow, Breakpoint>,
        window: &mut Window,
        cx: &mut App,
    ) -> Vec<AnyElement> {
        self.editor.update(cx, |editor, cx| {
            if editor.dap_store.is_none() {
                return Vec::new();
            };

            breakpoints
                .iter()
                .filter_map(|(point, bp)| {
                    let row = MultiBufferRow { 0: point.0 };

                    if range.start > *point || range.end < *point {
                        return None;
                    }

                    if snapshot.is_line_folded(row) {
                        return None;
                    }

                    let backup_position = snapshot
                        .display_point_to_breakpoint_anchor(DisplayPoint::new(*point, 0))
                        .text_anchor;

                    let button = editor.render_breakpoint(
                        bp.active_position.unwrap_or(backup_position),
                        *point,
                        &bp.kind,
                        cx,
                    );

                    let button = prepaint_gutter_button(
                        button,
                        *point,
                        line_height,
                        gutter_dimensions,
                        scroll_pixel_position,
                        gutter_hitbox,
                        rows_with_hunk_bounds,
                        window,
                        cx,
                    );
                    Some(button)
                })
                .collect_vec()
        })
    }

    #[allow(clippy::too_many_arguments)]
    fn layout_run_indicators(
        &self,
        line_height: Pixels,
        range: Range<DisplayRow>,
        scroll_pixel_position: gpui::Point<Pixels>,
        gutter_dimensions: &GutterDimensions,
        gutter_hitbox: &Hitbox,
        rows_with_hunk_bounds: &HashMap<DisplayRow, Bounds<Pixels>>,
        snapshot: &EditorSnapshot,
        breakpoints: &mut HashMap<DisplayRow, Breakpoint>,
        window: &mut Window,
        cx: &mut App,
    ) -> Vec<AnyElement> {
        self.editor.update(cx, |editor, cx| {
            let active_task_indicator_row =
                if let Some(crate::CodeContextMenu::CodeActions(CodeActionsMenu {
                    deployed_from_indicator,
                    actions,
                    ..
                })) = editor.context_menu.borrow().as_ref()
                {
                    actions
                        .tasks
                        .as_ref()
                        .map(|tasks| tasks.position.to_display_point(snapshot).row())
                        .or(*deployed_from_indicator)
                } else {
                    None
                };

            let offset_range_start = snapshot
                .display_point_to_anchor(DisplayPoint::new(range.start, 0), Bias::Left)
                .to_offset(&snapshot.buffer_snapshot);
            let offset_range_end = snapshot
                .display_point_to_anchor(DisplayPoint::new(range.end, 0), Bias::Right)
                .to_offset(&snapshot.buffer_snapshot);

            editor
                .tasks
                .iter()
                .filter_map(|(_, tasks)| {
                    if tasks.offset.0 < offset_range_start || tasks.offset.0 >= offset_range_end {
                        return None;
                    }
                    let multibuffer_point = tasks.offset.0.to_point(&snapshot.buffer_snapshot);
                    let multibuffer_row = MultiBufferRow(multibuffer_point.row);
                    let buffer_folded = snapshot
                        .buffer_snapshot
                        .buffer_line_for_row(multibuffer_row)
                        .map(|(buffer_snapshot, _)| buffer_snapshot.remote_id())
                        .map(|buffer_id| editor.is_buffer_folded(buffer_id, cx))
                        .unwrap_or(false);
                    if buffer_folded {
                        return None;
                    }

                    if snapshot.is_line_folded(multibuffer_row) {
                        // Skip folded indicators, unless it's the starting line of a fold.
                        if multibuffer_row
                            .0
                            .checked_sub(1)
                            .map_or(false, |previous_row| {
                                snapshot.is_line_folded(MultiBufferRow(previous_row))
                            })
                        {
                            return None;
                        }
                    }

                    let display_row = multibuffer_point.to_display_point(snapshot).row();
                    let button = editor.render_run_indicator(
                        &self.style,
                        Some(display_row) == active_task_indicator_row,
                        display_row,
                        breakpoints.remove(&display_row),
                        cx,
                    );

                    let button = prepaint_gutter_button(
                        button,
                        display_row,
                        line_height,
                        gutter_dimensions,
                        scroll_pixel_position,
                        gutter_hitbox,
                        rows_with_hunk_bounds,
                        window,
                        cx,
                    );
                    Some(button)
                })
                .collect_vec()
        })
    }

    #[allow(clippy::too_many_arguments)]
    fn layout_code_actions_indicator(
        &self,
        line_height: Pixels,
        newest_selection_head: DisplayPoint,
        scroll_pixel_position: gpui::Point<Pixels>,
        gutter_dimensions: &GutterDimensions,
        gutter_hitbox: &Hitbox,
        rows_with_hunk_bounds: &HashMap<DisplayRow, Bounds<Pixels>>,
        breakpoint_points: &mut HashMap<DisplayRow, Breakpoint>,
        window: &mut Window,
        cx: &mut App,
    ) -> Option<AnyElement> {
        let mut active = false;
        let mut button = None;
        let row = newest_selection_head.row();
        self.editor.update(cx, |editor, cx| {
            if let Some(crate::CodeContextMenu::CodeActions(CodeActionsMenu {
                deployed_from_indicator,
                ..
            })) = editor.context_menu.borrow().as_ref()
            {
                active = deployed_from_indicator.map_or(true, |indicator_row| indicator_row == row);
            };

            let breakpoint = breakpoint_points.get(&row);
            button = editor.render_code_actions_indicator(&self.style, row, active, breakpoint, cx);
        });

        let button = button?;
        breakpoint_points.remove(&row);

        let button = prepaint_gutter_button(
            button,
            row,
            line_height,
            gutter_dimensions,
            scroll_pixel_position,
            gutter_hitbox,
            rows_with_hunk_bounds,
            window,
            cx,
        );

        Some(button)
    }

    fn get_participant_color(participant_index: Option<ParticipantIndex>, cx: &App) -> PlayerColor {
        if let Some(index) = participant_index {
            cx.theme().players().color_for_participant(index.0)
        } else {
            cx.theme().players().absent()
        }
    }

    fn calculate_relative_line_numbers(
        &self,
        snapshot: &EditorSnapshot,
        rows: &Range<DisplayRow>,
        relative_to: Option<DisplayRow>,
    ) -> HashMap<DisplayRow, DisplayRowDelta> {
        let mut relative_rows: HashMap<DisplayRow, DisplayRowDelta> = Default::default();
        let Some(relative_to) = relative_to else {
            return relative_rows;
        };

        let start = rows.start.min(relative_to);
        let end = rows.end.max(relative_to);

        let buffer_rows = snapshot
            .row_infos(start)
            .take(1 + end.minus(start) as usize)
            .collect::<Vec<_>>();

        let head_idx = relative_to.minus(start);
        let mut delta = 1;
        let mut i = head_idx + 1;
        while i < buffer_rows.len() as u32 {
            if buffer_rows[i as usize].buffer_row.is_some() {
                if rows.contains(&DisplayRow(i + start.0)) {
                    relative_rows.insert(DisplayRow(i + start.0), delta);
                }
                delta += 1;
            }
            i += 1;
        }
        delta = 1;
        i = head_idx.min(buffer_rows.len() as u32 - 1);
        while i > 0 && buffer_rows[i as usize].buffer_row.is_none() {
            i -= 1;
        }

        while i > 0 {
            i -= 1;
            if buffer_rows[i as usize].buffer_row.is_some() {
                if rows.contains(&DisplayRow(i + start.0)) {
                    relative_rows.insert(DisplayRow(i + start.0), delta);
                }
                delta += 1;
            }
        }

        relative_rows
    }

    #[allow(clippy::too_many_arguments)]
    fn layout_line_numbers(
        &self,
        gutter_hitbox: Option<&Hitbox>,
        gutter_dimensions: GutterDimensions,
        line_height: Pixels,
        scroll_position: gpui::Point<f32>,
        rows: Range<DisplayRow>,
        buffer_rows: &[RowInfo],
        active_rows: &BTreeMap<DisplayRow, bool>,
        newest_selection_head: Option<DisplayPoint>,
        snapshot: &EditorSnapshot,
        breakpoint_rows: &HashMap<DisplayRow, Breakpoint>,
        window: &mut Window,
        cx: &mut App,
    ) -> Arc<HashMap<MultiBufferRow, LineNumberLayout>> {
        let include_line_numbers = snapshot.show_line_numbers.unwrap_or_else(|| {
            EditorSettings::get_global(cx).gutter.line_numbers && snapshot.mode == EditorMode::Full
        });
        if !include_line_numbers {
            return Arc::default();
        }

        let (newest_selection_head, is_relative) = self.editor.update(cx, |editor, cx| {
            let newest_selection_head = newest_selection_head.unwrap_or_else(|| {
                let newest = editor.selections.newest::<Point>(cx);
                SelectionLayout::new(
                    newest,
                    editor.selections.line_mode,
                    editor.cursor_shape,
                    &snapshot.display_snapshot,
                    true,
                    true,
                    None,
                )
                .head
            });
            let is_relative = editor.should_use_relative_line_numbers(cx);
            (newest_selection_head, is_relative)
        });

        let relative_to = if is_relative {
            Some(newest_selection_head.row())
        } else {
            None
        };
        let relative_rows = self.calculate_relative_line_numbers(snapshot, &rows, relative_to);
        let mut line_number = String::new();
        let line_numbers = buffer_rows
            .into_iter()
            .enumerate()
            .flat_map(|(ix, row_info)| {
                let display_row = DisplayRow(rows.start.0 + ix as u32);
                line_number.clear();
                let non_relative_number = row_info.buffer_row? + 1;
                let number = relative_rows
                    .get(&display_row)
                    .unwrap_or(&non_relative_number);
                write!(&mut line_number, "{number}").unwrap();
                if row_info.diff_status == Some(DiffHunkStatus::Removed) {
                    return None;
                }

                let color = if breakpoint_rows.contains_key(&display_row) {
                    cx.theme().colors().debugger_accent
                } else if active_rows.contains_key(&display_row) {
                    cx.theme().colors().editor_active_line_number
                } else {
                    cx.theme().colors().editor_line_number
                };
                let shaped_line = self
                    .shape_line_number(SharedString::from(&line_number), color, window)
                    .log_err()?;
                let scroll_top = scroll_position.y * line_height;
                let line_origin = gutter_hitbox.map(|hitbox| {
                    hitbox.origin
                        + point(
                            hitbox.size.width - shaped_line.width - gutter_dimensions.right_padding,
                            ix as f32 * line_height - (scroll_top % line_height),
                        )
                });

                #[cfg(not(test))]
                let hitbox = line_origin.map(|line_origin| {
                    window.insert_hitbox(
                        Bounds::new(line_origin, size(shaped_line.width, line_height)),
                        false,
                    )
                });
                #[cfg(test)]
                let hitbox = {
                    let _ = line_origin;
                    None
                };

                let multi_buffer_row = DisplayPoint::new(display_row, 0).to_point(snapshot).row;
                let multi_buffer_row = MultiBufferRow(multi_buffer_row);
                let line_number = LineNumberLayout {
                    shaped_line,
                    hitbox,
                    display_row,
                };
                Some((multi_buffer_row, line_number))
            })
            .collect();
        Arc::new(line_numbers)
    }

    fn layout_crease_toggles(
        &self,
        rows: Range<DisplayRow>,
        row_infos: &[RowInfo],
        active_rows: &BTreeMap<DisplayRow, bool>,
        snapshot: &EditorSnapshot,
        window: &mut Window,
        cx: &mut App,
    ) -> Vec<Option<AnyElement>> {
        let include_fold_statuses = EditorSettings::get_global(cx).gutter.folds
            && snapshot.mode == EditorMode::Full
            && self.editor.read(cx).is_singleton(cx);
        if include_fold_statuses {
            row_infos
                .into_iter()
                .enumerate()
                .map(|(ix, info)| {
                    let row = info.multibuffer_row?;
                    let display_row = DisplayRow(rows.start.0 + ix as u32);
                    let active = active_rows.contains_key(&display_row);

                    snapshot.render_crease_toggle(row, active, self.editor.clone(), window, cx)
                })
                .collect()
        } else {
            Vec::new()
        }
    }

    fn layout_crease_trailers(
        &self,
        buffer_rows: impl IntoIterator<Item = RowInfo>,
        snapshot: &EditorSnapshot,
        window: &mut Window,
        cx: &mut App,
    ) -> Vec<Option<AnyElement>> {
        buffer_rows
            .into_iter()
            .map(|row_info| {
                if let Some(row) = row_info.multibuffer_row {
                    snapshot.render_crease_trailer(row, window, cx)
                } else {
                    None
                }
            })
            .collect()
    }

    fn layout_lines(
        rows: Range<DisplayRow>,
        snapshot: &EditorSnapshot,
        style: &EditorStyle,
        editor_width: Pixels,
        is_row_soft_wrapped: impl Copy + Fn(usize) -> bool,
        window: &mut Window,
        cx: &mut App,
    ) -> Vec<LineWithInvisibles> {
        if rows.start >= rows.end {
            return Vec::new();
        }

        // Show the placeholder when the editor is empty
        if snapshot.is_empty() {
            let font_size = style.text.font_size.to_pixels(window.rem_size());
            let placeholder_color = cx.theme().colors().text_placeholder;
            let placeholder_text = snapshot.placeholder_text();

            let placeholder_lines = placeholder_text
                .as_ref()
                .map_or("", AsRef::as_ref)
                .split('\n')
                .skip(rows.start.0 as usize)
                .chain(iter::repeat(""))
                .take(rows.len());
            placeholder_lines
                .filter_map(move |line| {
                    let run = TextRun {
                        len: line.len(),
                        font: style.text.font(),
                        color: placeholder_color,
                        background_color: None,
                        underline: Default::default(),
                        strikethrough: None,
                    };
                    window
                        .text_system()
                        .shape_line(line.to_string().into(), font_size, &[run])
                        .log_err()
                })
                .map(|line| LineWithInvisibles {
                    width: line.width,
                    len: line.len,
                    fragments: smallvec![LineFragment::Text(line)],
                    invisibles: Vec::new(),
                    font_size,
                })
                .collect()
        } else {
            let chunks = snapshot.highlighted_chunks(rows.clone(), true, style);
            LineWithInvisibles::from_chunks(
                chunks,
                &style,
                MAX_LINE_LEN,
                rows.len(),
                snapshot.mode,
                editor_width,
                is_row_soft_wrapped,
                window,
                cx,
            )
        }
    }

    #[allow(clippy::too_many_arguments)]
    fn prepaint_lines(
        &self,
        start_row: DisplayRow,
        line_layouts: &mut [LineWithInvisibles],
        line_height: Pixels,
        scroll_pixel_position: gpui::Point<Pixels>,
        content_origin: gpui::Point<Pixels>,
        window: &mut Window,
        cx: &mut App,
    ) -> SmallVec<[AnyElement; 1]> {
        let mut line_elements = SmallVec::new();
        for (ix, line) in line_layouts.iter_mut().enumerate() {
            let row = start_row + DisplayRow(ix as u32);
            line.prepaint(
                line_height,
                scroll_pixel_position,
                row,
                content_origin,
                &mut line_elements,
                window,
                cx,
            );
        }
        line_elements
    }

    #[allow(clippy::too_many_arguments)]
    fn render_block(
        &self,
        block: &Block,
        available_width: AvailableSpace,
        block_id: BlockId,
        block_row_start: DisplayRow,
        snapshot: &EditorSnapshot,
        text_x: Pixels,
        rows: &Range<DisplayRow>,
        line_layouts: &[LineWithInvisibles],
        gutter_dimensions: &GutterDimensions,
        line_height: Pixels,
        em_width: Pixels,
        text_hitbox: &Hitbox,
        editor_width: Pixels,
        scroll_width: &mut Pixels,
        resized_blocks: &mut HashMap<CustomBlockId, u32>,
        selections: &[Selection<Point>],
        selected_buffer_ids: &Vec<BufferId>,
        is_row_soft_wrapped: impl Copy + Fn(usize) -> bool,
        sticky_header_excerpt_id: Option<ExcerptId>,
        window: &mut Window,
        cx: &mut App,
    ) -> (AnyElement, Size<Pixels>) {
        let mut element = match block {
            Block::Custom(block) => {
                let block_start = block.start().to_point(&snapshot.buffer_snapshot);
                let block_end = block.end().to_point(&snapshot.buffer_snapshot);
                let align_to = block_start.to_display_point(snapshot);
                let anchor_x = text_x
                    + if rows.contains(&align_to.row()) {
                        line_layouts[align_to.row().minus(rows.start) as usize]
                            .x_for_index(align_to.column() as usize)
                    } else {
                        layout_line(
                            align_to.row(),
                            snapshot,
                            &self.style,
                            editor_width,
                            is_row_soft_wrapped,
                            window,
                            cx,
                        )
                        .x_for_index(align_to.column() as usize)
                    };

                let selected = selections
                    .binary_search_by(|selection| {
                        if selection.end <= block_start {
                            Ordering::Less
                        } else if selection.start >= block_end {
                            Ordering::Greater
                        } else {
                            Ordering::Equal
                        }
                    })
                    .is_ok();

                div()
                    .size_full()
                    .child(block.render(&mut BlockContext {
                        window,
                        app: cx,
                        anchor_x,
                        gutter_dimensions,
                        line_height,
                        em_width,
                        block_id,
                        selected,
                        max_width: text_hitbox.size.width.max(*scroll_width),
                        editor_style: &self.style,
                    }))
                    .into_any()
            }

            Block::FoldedBuffer {
                first_excerpt,
                prev_excerpt,
                show_excerpt_controls,
                height,
            } => {
                let selected = selected_buffer_ids.contains(&first_excerpt.buffer_id);
                let mut result = v_flex().id(block_id).w_full();

                if let Some(prev_excerpt) = prev_excerpt {
                    if *show_excerpt_controls {
                        result = result.child(self.render_expand_excerpt_control(
                            block_id,
                            ExpandExcerptDirection::Down,
                            prev_excerpt.id,
                            gutter_dimensions,
                            window,
                            cx,
                        ));
                    }
                }

                let jump_data = header_jump_data(snapshot, block_row_start, *height, first_excerpt);
                result
                    .child(self.render_buffer_header(
                        first_excerpt,
                        true,
                        selected,
                        jump_data,
                        window,
                        cx,
                    ))
                    .into_any_element()
            }

            Block::ExcerptBoundary {
                prev_excerpt,
                next_excerpt,
                show_excerpt_controls,
                height,
                starts_new_buffer,
            } => {
                let color = cx.theme().colors().clone();
                let mut result = v_flex().id(block_id).w_full();

                if let Some(prev_excerpt) = prev_excerpt {
                    if *show_excerpt_controls {
                        result = result.child(self.render_expand_excerpt_control(
                            block_id,
                            ExpandExcerptDirection::Down,
                            prev_excerpt.id,
                            gutter_dimensions,
                            window,
                            cx,
                        ));
                    }
                }

                if let Some(next_excerpt) = next_excerpt {
                    let jump_data =
                        header_jump_data(snapshot, block_row_start, *height, next_excerpt);

                    if *starts_new_buffer {
                        if sticky_header_excerpt_id != Some(next_excerpt.id) {
                            let selected = selected_buffer_ids.contains(&next_excerpt.buffer_id);

                            result = result.child(self.render_buffer_header(
                                next_excerpt,
                                false,
                                selected,
                                jump_data,
                                window,
                                cx,
                            ));
                        } else {
                            result = result
                                .child(div().h(FILE_HEADER_HEIGHT as f32 * window.line_height()));
                        }

                        if *show_excerpt_controls {
                            result = result.child(self.render_expand_excerpt_control(
                                block_id,
                                ExpandExcerptDirection::Up,
                                next_excerpt.id,
                                gutter_dimensions,
                                window,
                                cx,
                            ));
                        }
                    } else {
                        if *show_excerpt_controls {
                            result = result.child(
                                h_flex()
                                    .relative()
                                    .child(
                                        div()
                                            .top(px(0.))
                                            .absolute()
                                            .w_full()
                                            .h_px()
                                            .bg(color.border_variant),
                                    )
                                    .child(self.render_expand_excerpt_control(
                                        block_id,
                                        ExpandExcerptDirection::Up,
                                        next_excerpt.id,
                                        gutter_dimensions,
                                        window,
                                        cx,
                                    )),
                            );
                        }
                    };
                }

                result.into_any()
            }
        };

        // Discover the element's content height, then round up to the nearest multiple of line height.
        let preliminary_size = element.layout_as_root(
            size(available_width, AvailableSpace::MinContent),
            window,
            cx,
        );
        let quantized_height = (preliminary_size.height / line_height).ceil() * line_height;
        let final_size = if preliminary_size.height == quantized_height {
            preliminary_size
        } else {
            element.layout_as_root(size(available_width, quantized_height.into()), window, cx)
        };

        if let BlockId::Custom(custom_block_id) = block_id {
            if block.height() > 0 {
                let element_height_in_lines =
                    ((final_size.height / line_height).ceil() as u32).max(1);
                if element_height_in_lines != block.height() {
                    resized_blocks.insert(custom_block_id, element_height_in_lines);
                }
            }
        }

        (element, final_size)
    }

    fn render_buffer_header(
        &self,
        for_excerpt: &ExcerptInfo,
        is_folded: bool,
        is_selected: bool,
        jump_data: JumpData,
        window: &mut Window,
        cx: &mut App,
    ) -> Div {
        let include_root = self
            .editor
            .read(cx)
            .project
            .as_ref()
            .map(|project| project.read(cx).visible_worktrees(cx).count() > 1)
            .unwrap_or_default();
        let path = for_excerpt.buffer.resolve_file_path(cx, include_root);
        let filename = path
            .as_ref()
            .and_then(|path| Some(path.file_name()?.to_string_lossy().to_string()));
        let parent_path = path.as_ref().and_then(|path| {
            Some(path.parent()?.to_string_lossy().to_string() + std::path::MAIN_SEPARATOR_STR)
        });
        let focus_handle = self.editor.focus_handle(cx);
        let colors = cx.theme().colors();

        div()
            .px_2()
            .pt_2()
            .w_full()
            .h(FILE_HEADER_HEIGHT as f32 * window.line_height())
            .child(
                h_flex()
                    .size_full()
                    .gap_2()
                    .flex_basis(Length::Definite(DefiniteLength::Fraction(0.667)))
                    .pl_0p5()
                    .pr_5()
                    .rounded_md()
                    .shadow_md()
                    .border_1()
                    .map(|div| {
                        let border_color = if is_selected && is_folded {
                            colors.border_focused
                        } else {
                            colors.border
                        };
                        div.border_color(border_color)
                    })
                    .bg(colors.editor_subheader_background)
                    .hover(|style| style.bg(colors.element_hover))
                    .map(|header| {
                        let editor = self.editor.clone();
                        let buffer_id = for_excerpt.buffer_id;
                        let toggle_chevron_icon =
                            FileIcons::get_chevron_icon(!is_folded, cx).map(Icon::from_path);
                        header.child(
                            div()
                                .hover(|style| style.bg(colors.element_selected))
                                .rounded_sm()
                                .child(
                                    ButtonLike::new("toggle-buffer-fold")
                                        .style(ui::ButtonStyle::Transparent)
                                        .size(ButtonSize::Large)
                                        .width(px(30.).into())
                                        .children(toggle_chevron_icon)
                                        .tooltip({
                                            let focus_handle = focus_handle.clone();
                                            move |window, cx| {
                                                Tooltip::for_action_in(
                                                    "Toggle Excerpt Fold",
                                                    &ToggleFold,
                                                    &focus_handle,
                                                    window,
                                                    cx,
                                                )
                                            }
                                        })
                                        .on_click(move |_, _, cx| {
                                            if is_folded {
                                                editor.update(cx, |editor, cx| {
                                                    editor.unfold_buffer(buffer_id, cx);
                                                });
                                            } else {
                                                editor.update(cx, |editor, cx| {
                                                    editor.fold_buffer(buffer_id, cx);
                                                });
                                            }
                                        }),
                                ),
                        )
                    })
                    .children(
                        self.editor
                            .read(cx)
                            .addons
                            .values()
                            .filter_map(|addon| {
                                addon.render_buffer_header_controls(for_excerpt, window, cx)
                            })
                            .take(1),
                    )
                    .child(
                        h_flex()
                            .cursor_pointer()
                            .id("path header block")
                            .size_full()
                            .justify_between()
                            .child(
                                h_flex()
                                    .gap_2()
                                    .child(
                                        filename
                                            .map(SharedString::from)
                                            .unwrap_or_else(|| "untitled".into()),
                                    )
                                    .when_some(parent_path, |then, path| {
                                        then.child(div().child(path).text_color(colors.text_muted))
                                    }),
                            )
                            .when(is_selected, |el| {
                                el.child(
                                    h_flex()
                                        .id("jump-to-file-button")
                                        .gap_2p5()
                                        .child(Label::new("Jump To File"))
                                        .children(
                                            KeyBinding::for_action_in(
                                                &OpenExcerpts,
                                                &focus_handle,
                                                window,
                                            )
                                            .map(|binding| binding.into_any_element()),
                                        ),
                                )
                            })
                            .on_mouse_down(MouseButton::Left, |_, _, cx| cx.stop_propagation())
                            .on_click(window.listener_for(&self.editor, {
                                move |editor, e: &ClickEvent, window, cx| {
                                    editor.open_excerpts_common(
                                        Some(jump_data.clone()),
                                        e.down.modifiers.secondary(),
                                        window,
                                        cx,
                                    );
                                }
                            })),
                    ),
            )
    }

    fn render_expand_excerpt_control(
        &self,
        block_id: BlockId,
        direction: ExpandExcerptDirection,
        excerpt_id: ExcerptId,
        gutter_dimensions: &GutterDimensions,
        window: &Window,
        cx: &mut App,
    ) -> impl IntoElement {
        let color = cx.theme().colors().clone();
        let hover_color = color.border_variant.opacity(0.5);
        let focus_handle = self.editor.focus_handle(cx).clone();

        let icon_offset =
            gutter_dimensions.width - (gutter_dimensions.left_padding + gutter_dimensions.margin);
        let header_height = MULTI_BUFFER_EXCERPT_HEADER_HEIGHT as f32 * window.line_height();
        let group_name = if direction == ExpandExcerptDirection::Down {
            "expand-down"
        } else {
            "expand-up"
        };

        let expand_area = |id: SharedString| {
            h_flex()
                .id(id)
                .w_full()
                .cursor_pointer()
                .block_mouse_down()
                .on_mouse_move(|_, _, cx| cx.stop_propagation())
                .hover(|style| style.bg(hover_color))
                .tooltip({
                    let focus_handle = focus_handle.clone();
                    move |window, cx| {
                        Tooltip::for_action_in(
                            "Expand Excerpt",
                            &ExpandExcerpts { lines: 0 },
                            &focus_handle,
                            window,
                            cx,
                        )
                    }
                })
        };

        expand_area(
            format!(
                "block-{}-{}",
                block_id,
                if direction == ExpandExcerptDirection::Down {
                    "down"
                } else {
                    "up"
                }
            )
            .into(),
        )
        .group(group_name)
        .child(
            h_flex()
                .w(icon_offset)
                .h(header_height)
                .flex_none()
                .justify_end()
                .child(
                    ButtonLike::new("expand-icon")
                        .style(ButtonStyle::Transparent)
                        .child(
                            svg()
                                .path(if direction == ExpandExcerptDirection::Down {
                                    IconName::ArrowDownFromLine.path()
                                } else {
                                    IconName::ArrowUpFromLine.path()
                                })
                                .size(IconSize::XSmall.rems())
                                .text_color(cx.theme().colors().editor_line_number)
                                .group_hover(group_name, |style| {
                                    style.text_color(cx.theme().colors().editor_active_line_number)
                                }),
                        ),
                ),
        )
        .on_click(window.listener_for(&self.editor, {
            move |editor, _, _, cx| {
                editor.expand_excerpt(excerpt_id, direction, cx);
                cx.stop_propagation();
            }
        }))
    }

    #[allow(clippy::too_many_arguments)]
    fn render_blocks(
        &self,
        rows: Range<DisplayRow>,
        snapshot: &EditorSnapshot,
        hitbox: &Hitbox,
        text_hitbox: &Hitbox,
        editor_width: Pixels,
        scroll_width: &mut Pixels,
        gutter_dimensions: &GutterDimensions,
        em_width: Pixels,
        text_x: Pixels,
        line_height: Pixels,
        line_layouts: &[LineWithInvisibles],
        selections: &[Selection<Point>],
        selected_buffer_ids: &Vec<BufferId>,
        is_row_soft_wrapped: impl Copy + Fn(usize) -> bool,
        sticky_header_excerpt_id: Option<ExcerptId>,
        window: &mut Window,
        cx: &mut App,
    ) -> Result<Vec<BlockLayout>, HashMap<CustomBlockId, u32>> {
        let (fixed_blocks, non_fixed_blocks) = snapshot
            .blocks_in_range(rows.clone())
            .partition::<Vec<_>, _>(|(_, block)| block.style() == BlockStyle::Fixed);

        let mut focused_block = self
            .editor
            .update(cx, |editor, _| editor.take_focused_block());
        let mut fixed_block_max_width = Pixels::ZERO;
        let mut blocks = Vec::new();
        let mut resized_blocks = HashMap::default();

        for (row, block) in fixed_blocks {
            let block_id = block.id();

            if focused_block.as_ref().map_or(false, |b| b.id == block_id) {
                focused_block = None;
            }

            let (element, element_size) = self.render_block(
                block,
                AvailableSpace::MinContent,
                block_id,
                row,
                snapshot,
                text_x,
                &rows,
                line_layouts,
                gutter_dimensions,
                line_height,
                em_width,
                text_hitbox,
                editor_width,
                scroll_width,
                &mut resized_blocks,
                selections,
                selected_buffer_ids,
                is_row_soft_wrapped,
                sticky_header_excerpt_id,
                window,
                cx,
            );
            fixed_block_max_width = fixed_block_max_width.max(element_size.width + em_width);
            blocks.push(BlockLayout {
                id: block_id,
                row: Some(row),
                element,
                available_space: size(AvailableSpace::MinContent, element_size.height.into()),
                style: BlockStyle::Fixed,
            });
        }

        for (row, block) in non_fixed_blocks {
            let style = block.style();
            let width = match style {
                BlockStyle::Sticky => hitbox.size.width,
                BlockStyle::Flex => hitbox
                    .size
                    .width
                    .max(fixed_block_max_width)
                    .max(gutter_dimensions.width + *scroll_width),
                BlockStyle::Fixed => unreachable!(),
            };
            let block_id = block.id();

            if focused_block.as_ref().map_or(false, |b| b.id == block_id) {
                focused_block = None;
            }

            let (element, element_size) = self.render_block(
                block,
                width.into(),
                block_id,
                row,
                snapshot,
                text_x,
                &rows,
                line_layouts,
                gutter_dimensions,
                line_height,
                em_width,
                text_hitbox,
                editor_width,
                scroll_width,
                &mut resized_blocks,
                selections,
                selected_buffer_ids,
                is_row_soft_wrapped,
                sticky_header_excerpt_id,
                window,
                cx,
            );

            blocks.push(BlockLayout {
                id: block_id,
                row: Some(row),
                element,
                available_space: size(width.into(), element_size.height.into()),
                style,
            });
        }

        if let Some(focused_block) = focused_block {
            if let Some(focus_handle) = focused_block.focus_handle.upgrade() {
                if focus_handle.is_focused(window) {
                    if let Some(block) = snapshot.block_for_id(focused_block.id) {
                        let style = block.style();
                        let width = match style {
                            BlockStyle::Fixed => AvailableSpace::MinContent,
                            BlockStyle::Flex => AvailableSpace::Definite(
                                hitbox
                                    .size
                                    .width
                                    .max(fixed_block_max_width)
                                    .max(gutter_dimensions.width + *scroll_width),
                            ),
                            BlockStyle::Sticky => AvailableSpace::Definite(hitbox.size.width),
                        };

                        let (element, element_size) = self.render_block(
                            &block,
                            width,
                            focused_block.id,
                            rows.end,
                            snapshot,
                            text_x,
                            &rows,
                            line_layouts,
                            gutter_dimensions,
                            line_height,
                            em_width,
                            text_hitbox,
                            editor_width,
                            scroll_width,
                            &mut resized_blocks,
                            selections,
                            selected_buffer_ids,
                            is_row_soft_wrapped,
                            sticky_header_excerpt_id,
                            window,
                            cx,
                        );

                        blocks.push(BlockLayout {
                            id: block.id(),
                            row: None,
                            element,
                            available_space: size(width, element_size.height.into()),
                            style,
                        });
                    }
                }
            }
        }

        if resized_blocks.is_empty() {
            *scroll_width = (*scroll_width).max(fixed_block_max_width - gutter_dimensions.width);
            Ok(blocks)
        } else {
            Err(resized_blocks)
        }
    }

    /// Returns true if any of the blocks changed size since the previous frame. This will trigger
    /// a restart of rendering for the editor based on the new sizes.
    #[allow(clippy::too_many_arguments)]
    fn layout_blocks(
        &self,
        blocks: &mut Vec<BlockLayout>,
        block_starts: &mut HashSet<DisplayRow>,
        hitbox: &Hitbox,
        line_height: Pixels,
        scroll_pixel_position: gpui::Point<Pixels>,
        window: &mut Window,
        cx: &mut App,
    ) {
        for block in blocks {
            let mut origin = if let Some(row) = block.row {
                block_starts.insert(row);
                hitbox.origin
                    + point(
                        Pixels::ZERO,
                        row.as_f32() * line_height - scroll_pixel_position.y,
                    )
            } else {
                // Position the block outside the visible area
                hitbox.origin + point(Pixels::ZERO, hitbox.size.height)
            };

            if !matches!(block.style, BlockStyle::Sticky) {
                origin += point(-scroll_pixel_position.x, Pixels::ZERO);
            }

            let focus_handle =
                block
                    .element
                    .prepaint_as_root(origin, block.available_space, window, cx);

            if let Some(focus_handle) = focus_handle {
                self.editor.update(cx, |editor, _cx| {
                    editor.set_focused_block(FocusedBlock {
                        id: block.id,
                        focus_handle: focus_handle.downgrade(),
                    });
                });
            }
        }
    }

    #[allow(clippy::too_many_arguments)]
    fn layout_sticky_buffer_header(
        &self,
        StickyHeaderExcerpt {
            excerpt,
            next_excerpt_controls_present,
            next_buffer_row,
        }: StickyHeaderExcerpt<'_>,
        scroll_position: f32,
        line_height: Pixels,
        snapshot: &EditorSnapshot,
        hitbox: &Hitbox,
        selected_buffer_ids: &Vec<BufferId>,
        window: &mut Window,
        cx: &mut App,
    ) -> AnyElement {
        let jump_data = header_jump_data(
            snapshot,
            DisplayRow(scroll_position as u32),
            FILE_HEADER_HEIGHT + MULTI_BUFFER_EXCERPT_HEADER_HEIGHT,
            excerpt,
        );

        let editor_bg_color = cx.theme().colors().editor_background;

        let selected = selected_buffer_ids.contains(&excerpt.buffer_id);

        let mut header = v_flex()
            .relative()
            .child(
                div()
                    .w(hitbox.bounds.size.width)
                    .h(FILE_HEADER_HEIGHT as f32 * line_height)
                    .bg(linear_gradient(
                        0.,
                        linear_color_stop(editor_bg_color.opacity(0.), 0.),
                        linear_color_stop(editor_bg_color, 0.6),
                    ))
                    .absolute()
                    .top_0(),
            )
            .child(
                self.render_buffer_header(excerpt, false, selected, jump_data, window, cx)
                    .into_any_element(),
            )
            .into_any_element();

        let mut origin = hitbox.origin;

        if let Some(next_buffer_row) = next_buffer_row {
            // Push up the sticky header when the excerpt is getting close to the top of the viewport

            let mut max_row = next_buffer_row - FILE_HEADER_HEIGHT * 2;

            if next_excerpt_controls_present {
                max_row -= MULTI_BUFFER_EXCERPT_HEADER_HEIGHT;
            }

            let offset = scroll_position - max_row as f32;

            if offset > 0.0 {
                origin.y -= Pixels(offset) * line_height;
            }
        }

        let size = size(
            AvailableSpace::Definite(hitbox.size.width),
            AvailableSpace::MinContent,
        );

        header.prepaint_as_root(origin, size, window, cx);

        header
    }

    #[allow(clippy::too_many_arguments)]
    fn layout_cursor_popovers(
        &self,
        line_height: Pixels,
        text_hitbox: &Hitbox,
        content_origin: gpui::Point<Pixels>,
        start_row: DisplayRow,
        scroll_pixel_position: gpui::Point<Pixels>,
        line_layouts: &[LineWithInvisibles],
        cursor: DisplayPoint,
        cursor_point: Point,
        style: &EditorStyle,
        window: &mut Window,
        cx: &mut App,
    ) {
        let mut min_menu_height = Pixels::ZERO;
        let mut max_menu_height = Pixels::ZERO;
        let mut height_above_menu = Pixels::ZERO;
        let height_below_menu = Pixels::ZERO;
        let mut edit_prediction_popover_visible = false;
        let mut context_menu_visible = false;

        {
            let editor = self.editor.read(cx);
            if editor
                .edit_prediction_visible_in_cursor_popover(editor.has_active_inline_completion())
            {
                height_above_menu +=
                    editor.edit_prediction_cursor_popover_height() + POPOVER_Y_PADDING;
                edit_prediction_popover_visible = true;
            }

            if editor.context_menu_visible() {
                if let Some(crate::ContextMenuOrigin::Cursor) = editor.context_menu_origin() {
                    min_menu_height += line_height * 3. + POPOVER_Y_PADDING;
                    max_menu_height += line_height * 12. + POPOVER_Y_PADDING;
                    context_menu_visible = true;
                }
            }
        }

        let visible = edit_prediction_popover_visible || context_menu_visible;
        if !visible {
            return;
        }

        let cursor_row_layout = &line_layouts[cursor.row().minus(start_row) as usize];
        let target_position = content_origin
            + gpui::Point {
                x: cmp::max(
                    px(0.),
                    cursor_row_layout.x_for_index(cursor.column() as usize)
                        - scroll_pixel_position.x,
                ),
                y: cmp::max(
                    px(0.),
                    cursor.row().next_row().as_f32() * line_height - scroll_pixel_position.y,
                ),
            };

        let viewport_bounds =
            Bounds::new(Default::default(), window.viewport_size()).extend(Edges {
                right: -Self::SCROLLBAR_WIDTH - MENU_GAP,
                ..Default::default()
            });

        let min_height = height_above_menu + min_menu_height + height_below_menu;
        let max_height = height_above_menu + max_menu_height + height_below_menu;
        let Some((laid_out_popovers, y_flipped)) = self.layout_popovers_above_or_below_line(
            target_position,
            line_height,
            min_height,
            max_height,
            text_hitbox,
            viewport_bounds,
            window,
            cx,
            |height, max_width_for_stable_x, y_flipped, window, cx| {
                // First layout the menu to get its size - others can be at least this wide.
                let context_menu = if context_menu_visible {
                    let menu_height = if y_flipped {
                        height - height_below_menu
                    } else {
                        height - height_above_menu
                    };
                    let mut element = self
                        .render_context_menu(line_height, menu_height, y_flipped, window, cx)
                        .expect("Visible context menu should always render.");
                    let size = element.layout_as_root(AvailableSpace::min_size(), window, cx);
                    Some((CursorPopoverType::CodeContextMenu, element, size))
                } else {
                    None
                };
                let min_width = context_menu
                    .as_ref()
                    .map_or(px(0.), |(_, _, size)| size.width);
                let max_width = max_width_for_stable_x.max(
                    context_menu
                        .as_ref()
                        .map_or(px(0.), |(_, _, size)| size.width),
                );

                let edit_prediction = if edit_prediction_popover_visible {
                    self.editor.update(cx, move |editor, cx| {
                        let accept_binding = editor.accept_edit_prediction_keybind(window, cx);
                        let mut element = editor.render_edit_prediction_cursor_popover(
                            min_width,
                            max_width,
                            cursor_point,
                            style,
                            accept_binding.keystroke()?,
                            window,
                            cx,
                        )?;
                        let size = element.layout_as_root(AvailableSpace::min_size(), window, cx);
                        Some((CursorPopoverType::EditPrediction, element, size))
                    })
                } else {
                    None
                };
                vec![edit_prediction, context_menu]
                    .into_iter()
                    .flatten()
                    .collect::<Vec<_>>()
            },
        ) else {
            return;
        };

        let Some((menu_ix, (_, menu_bounds))) = laid_out_popovers
            .iter()
            .find_position(|(x, _)| matches!(x, CursorPopoverType::CodeContextMenu))
        else {
            return;
        };
        let last_ix = laid_out_popovers.len() - 1;
        let menu_is_last = menu_ix == last_ix;
        let first_popover_bounds = laid_out_popovers[0].1;
        let last_popover_bounds = laid_out_popovers[last_ix].1;

        // Bounds to layout the aside around. When y_flipped, the aside goes either above or to the
        // right, and otherwise it goes below or to the right.
        let mut target_bounds = Bounds::from_corners(
            first_popover_bounds.origin,
            last_popover_bounds.bottom_right(),
        );
        target_bounds.size.width = menu_bounds.size.width;

        // Like `target_bounds`, but with the max height it could occupy. Choosing an aside position
        // based on this is preferred for layout stability.
        let mut max_target_bounds = target_bounds;
        max_target_bounds.size.height = max_height;
        if y_flipped {
            max_target_bounds.origin.y -= max_height - target_bounds.size.height;
        }

        // Add spacing around `target_bounds` and `max_target_bounds`.
        let mut extend_amount = Edges::all(MENU_GAP);
        if y_flipped {
            extend_amount.bottom = line_height;
        } else {
            extend_amount.top = line_height;
        }
        let target_bounds = target_bounds.extend(extend_amount);
        let max_target_bounds = max_target_bounds.extend(extend_amount);

        let must_place_above_or_below =
            if y_flipped && !menu_is_last && menu_bounds.size.height < max_menu_height {
                laid_out_popovers[menu_ix + 1..]
                    .iter()
                    .any(|(_, popover_bounds)| popover_bounds.size.width > menu_bounds.size.width)
            } else {
                false
            };

        self.layout_context_menu_aside(
            y_flipped,
            *menu_bounds,
            target_bounds,
            max_target_bounds,
            max_menu_height,
            must_place_above_or_below,
            text_hitbox,
            viewport_bounds,
            window,
            cx,
        );
    }

    #[allow(clippy::too_many_arguments)]
    fn layout_gutter_menu(
        &self,
        line_height: Pixels,
        text_hitbox: &Hitbox,
        content_origin: gpui::Point<Pixels>,
        scroll_pixel_position: gpui::Point<Pixels>,
        gutter_overshoot: Pixels,
        window: &mut Window,
        cx: &mut App,
    ) {
        let editor = self.editor.read(cx);
        if !editor.context_menu_visible() {
            return;
        }
        let Some(crate::ContextMenuOrigin::GutterIndicator(gutter_row)) =
            editor.context_menu_origin()
        else {
            return;
        };
        // Context menu was spawned via a click on a gutter. Ensure it's a bit closer to the
        // indicator than just a plain first column of the text field.
        let target_position = content_origin
            + gpui::Point {
                x: -gutter_overshoot,
                y: gutter_row.next_row().as_f32() * line_height - scroll_pixel_position.y,
            };
        let min_height = line_height * 3. + POPOVER_Y_PADDING;
        let max_height = line_height * 12. + POPOVER_Y_PADDING;
        let viewport_bounds =
            Bounds::new(Default::default(), window.viewport_size()).extend(Edges {
                right: -Self::SCROLLBAR_WIDTH - MENU_GAP,
                ..Default::default()
            });
        self.layout_popovers_above_or_below_line(
            target_position,
            line_height,
            min_height,
            max_height,
            text_hitbox,
            viewport_bounds,
            window,
            cx,
            move |height, _max_width_for_stable_x, y_flipped, window, cx| {
                let mut element = self
                    .render_context_menu(line_height, height, y_flipped, window, cx)
                    .expect("Visible context menu should always render.");
                let size = element.layout_as_root(AvailableSpace::min_size(), window, cx);
                vec![(CursorPopoverType::CodeContextMenu, element, size)]
            },
        );
    }

    #[allow(clippy::too_many_arguments)]
    fn layout_popovers_above_or_below_line(
        &self,
        target_position: gpui::Point<Pixels>,
        line_height: Pixels,
        min_height: Pixels,
        max_height: Pixels,
        text_hitbox: &Hitbox,
        viewport_bounds: Bounds<Pixels>,
        window: &mut Window,
        cx: &mut App,
        make_sized_popovers: impl FnOnce(
            Pixels,
            Pixels,
            bool,
            &mut Window,
            &mut App,
        ) -> Vec<(CursorPopoverType, AnyElement, Size<Pixels>)>,
    ) -> Option<(Vec<(CursorPopoverType, Bounds<Pixels>)>, bool)> {
        // If the max height won't fit below and there is more space above, put it above the line.
        let bottom_y_when_flipped = target_position.y - line_height;
        let available_above = bottom_y_when_flipped - text_hitbox.top();
        let available_below = text_hitbox.bottom() - target_position.y;
        let y_overflows_below = max_height > available_below;
        let mut y_flipped = y_overflows_below && available_above > available_below;
        let mut height = cmp::min(
            max_height,
            if y_flipped {
                available_above
            } else {
                available_below
            },
        );

        // If the min height doesn't fit within text bounds, instead fit within the window.
        if height < min_height {
            let available_above = bottom_y_when_flipped;
            let available_below = viewport_bounds.bottom() - target_position.y;
            if available_below > min_height {
                y_flipped = false;
                height = min_height;
            } else if available_above > min_height {
                y_flipped = true;
                height = min_height;
            } else if available_above > available_below {
                y_flipped = true;
                height = available_above;
            } else {
                y_flipped = false;
                height = available_below;
            }
        }

        let max_width_for_stable_x = viewport_bounds.right() - target_position.x;

        // TODO: Use viewport_bounds.width as a max width so that it doesn't get clipped on the left
        // for very narrow windows.
        let popovers = make_sized_popovers(height, max_width_for_stable_x, y_flipped, window, cx);
        if popovers.is_empty() {
            return None;
        }

        let max_width = popovers
            .iter()
            .map(|(_, _, size)| size.width)
            .max()
            .unwrap_or_default();

        let mut current_position = gpui::Point {
            // Snap the right edge of the list to the right edge of the window if its horizontal bounds
            // overflow. Include space for the scrollbar.
            x: target_position
                .x
                .min((viewport_bounds.right() - max_width).max(Pixels::ZERO)),
            y: if y_flipped {
                bottom_y_when_flipped
            } else {
                target_position.y
            },
        };

        let mut laid_out_popovers = popovers
            .into_iter()
            .map(|(popover_type, element, size)| {
                if y_flipped {
                    current_position.y -= size.height;
                }
                let position = current_position;
                window.defer_draw(element, current_position, 1);
                if !y_flipped {
                    current_position.y += size.height + MENU_GAP;
                } else {
                    current_position.y -= MENU_GAP;
                }
                (popover_type, Bounds::new(position, size))
            })
            .collect::<Vec<_>>();

        if y_flipped {
            laid_out_popovers.reverse();
        }

        Some((laid_out_popovers, y_flipped))
    }

    #[allow(clippy::too_many_arguments)]
    fn layout_context_menu_aside(
        &self,
        y_flipped: bool,
        menu_bounds: Bounds<Pixels>,
        target_bounds: Bounds<Pixels>,
        max_target_bounds: Bounds<Pixels>,
        max_height: Pixels,
        must_place_above_or_below: bool,
        text_hitbox: &Hitbox,
        viewport_bounds: Bounds<Pixels>,
        window: &mut Window,
        cx: &mut App,
    ) {
        let available_within_viewport = target_bounds.space_within(&viewport_bounds);
        let positioned_aside = if available_within_viewport.right >= MENU_ASIDE_MIN_WIDTH
            && !must_place_above_or_below
        {
            let max_width = cmp::min(
                available_within_viewport.right - px(1.),
                MENU_ASIDE_MAX_WIDTH,
            );
            let Some(mut aside) =
                self.render_context_menu_aside(size(max_width, max_height - POPOVER_Y_PADDING), cx)
            else {
                return;
            };
            aside.layout_as_root(AvailableSpace::min_size(), window, cx);
            let right_position = point(target_bounds.right(), menu_bounds.origin.y);
            Some((aside, right_position))
        } else {
            let max_size = size(
                // TODO(mgsloan): Once the menu is bounded by viewport width the bound on viewport
                // won't be needed here.
                cmp::min(
                    cmp::max(menu_bounds.size.width - px(2.), MENU_ASIDE_MIN_WIDTH),
                    viewport_bounds.right(),
                ),
                cmp::min(
                    max_height,
                    cmp::max(
                        available_within_viewport.top,
                        available_within_viewport.bottom,
                    ),
                ) - POPOVER_Y_PADDING,
            );
            let Some(mut aside) = self.render_context_menu_aside(max_size, cx) else {
                return;
            };
            let actual_size = aside.layout_as_root(AvailableSpace::min_size(), window, cx);

            let top_position = point(
                menu_bounds.origin.x,
                target_bounds.top() - actual_size.height,
            );
            let bottom_position = point(menu_bounds.origin.x, target_bounds.bottom());

            let fit_within = |available: Edges<Pixels>, wanted: Size<Pixels>| {
                // Prefer to fit on the same side of the line as the menu, then on the other side of
                // the line.
                if !y_flipped && wanted.height < available.bottom {
                    Some(bottom_position)
                } else if !y_flipped && wanted.height < available.top {
                    Some(top_position)
                } else if y_flipped && wanted.height < available.top {
                    Some(top_position)
                } else if y_flipped && wanted.height < available.bottom {
                    Some(bottom_position)
                } else {
                    None
                }
            };

            // Prefer choosing a direction using max sizes rather than actual size for stability.
            let available_within_text = max_target_bounds.space_within(&text_hitbox.bounds);
            let wanted = size(MENU_ASIDE_MAX_WIDTH, max_height);
            let aside_position = fit_within(available_within_text, wanted)
                // Fallback: fit max size in window.
                .or_else(|| fit_within(max_target_bounds.space_within(&viewport_bounds), wanted))
                // Fallback: fit actual size in window.
                .or_else(|| fit_within(available_within_viewport, actual_size));

            aside_position.map(|position| (aside, position))
        };

        // Skip drawing if it doesn't fit anywhere.
        if let Some((aside, position)) = positioned_aside {
            window.defer_draw(aside, position, 1);
        }
    }

    fn render_context_menu(
        &self,
        line_height: Pixels,
        height: Pixels,
        y_flipped: bool,
        window: &mut Window,
        cx: &mut App,
    ) -> Option<AnyElement> {
        let max_height_in_lines = ((height - POPOVER_Y_PADDING) / line_height).floor() as u32;
        self.editor.update(cx, |editor, cx| {
            editor.render_context_menu(&self.style, max_height_in_lines, y_flipped, window, cx)
        })
    }

    fn render_context_menu_aside(
        &self,
        max_size: Size<Pixels>,

        cx: &mut App,
    ) -> Option<AnyElement> {
        if max_size.width < px(100.) || max_size.height < px(12.) {
            None
        } else {
            self.editor.update(cx, |editor, cx| {
                editor.render_context_menu_aside(&self.style, max_size, cx)
            })
        }
    }

    #[allow(clippy::too_many_arguments)]
    fn layout_inline_completion_popover(
        &self,
        text_bounds: &Bounds<Pixels>,
        editor_snapshot: &EditorSnapshot,
        visible_row_range: Range<DisplayRow>,
        scroll_top: f32,
        scroll_bottom: f32,
        line_layouts: &[LineWithInvisibles],
        line_height: Pixels,
        scroll_pixel_position: gpui::Point<Pixels>,
        newest_selection_head: Option<DisplayPoint>,
        editor_width: Pixels,
        style: &EditorStyle,
        window: &mut Window,
        cx: &mut App,
    ) -> Option<AnyElement> {
        const PADDING_X: Pixels = Pixels(24.);
        const PADDING_Y: Pixels = Pixels(2.);

        let editor = self.editor.read(cx);
        let active_inline_completion = editor.active_inline_completion.as_ref()?;

        if editor.edit_prediction_visible_in_cursor_popover(true) {
            return None;
        }

        match &active_inline_completion.completion {
            InlineCompletion::Move { target, .. } => {
                let previewing = false;
                let target_display_point = target.to_display_point(editor_snapshot);
                if target_display_point.row().as_f32() < scroll_top {
                    let mut element = inline_completion_accept_indicator(
                        "Jump to Edit",
                        Some(IconName::ArrowUp),
                        previewing,
                        editor,
                        window,
                        cx,
                    )?;
                    let size = element.layout_as_root(AvailableSpace::min_size(), window, cx);
                    let offset = point((text_bounds.size.width - size.width) / 2., PADDING_Y);
                    element.prepaint_at(text_bounds.origin + offset, window, cx);
                    Some(element)
                } else if (target_display_point.row().as_f32() + 1.) > scroll_bottom {
                    let mut element = inline_completion_accept_indicator(
                        "Jump to Edit",
                        Some(IconName::ArrowDown),
                        previewing,
                        editor,
                        window,
                        cx,
                    )?;
                    let size = element.layout_as_root(AvailableSpace::min_size(), window, cx);
                    let offset = point(
                        (text_bounds.size.width - size.width) / 2.,
                        text_bounds.size.height - size.height - PADDING_Y,
                    );
                    element.prepaint_at(text_bounds.origin + offset, window, cx);
                    Some(element)
                } else {
                    let mut element = inline_completion_accept_indicator(
                        "Jump to Edit",
                        None,
                        previewing,
                        editor,
                        window,
                        cx,
                    )?;

                    let target_line_end = DisplayPoint::new(
                        target_display_point.row(),
                        editor_snapshot.line_len(target_display_point.row()),
                    );
                    let origin = self.editor.update(cx, |editor, _cx| {
                        editor.display_to_pixel_point(target_line_end, editor_snapshot, window)
                    })?;
                    element.prepaint_as_root(
                        text_bounds.origin + origin + point(PADDING_X, px(0.)),
                        AvailableSpace::min_size(),
                        window,
                        cx,
                    );
                    Some(element)
                }
            }
            InlineCompletion::Edit {
                edits,
                edit_preview,
                display_mode,
                snapshot,
            } => {
                if self.editor.read(cx).has_visible_completions_menu() {
                    return None;
                }

                let edit_start = edits
                    .first()
                    .unwrap()
                    .0
                    .start
                    .to_display_point(editor_snapshot);
                let edit_end = edits
                    .last()
                    .unwrap()
                    .0
                    .end
                    .to_display_point(editor_snapshot);

                let is_visible = visible_row_range.contains(&edit_start.row())
                    || visible_row_range.contains(&edit_end.row());
                if !is_visible {
                    return None;
                }

                match display_mode {
                    EditDisplayMode::TabAccept => {
                        let range = &edits.first()?.0;
                        let target_display_point = range.end.to_display_point(editor_snapshot);

                        let target_line_end = DisplayPoint::new(
                            target_display_point.row(),
                            editor_snapshot.line_len(target_display_point.row()),
                        );
                        let (mut element, origin) = self.editor.update(cx, |editor, cx| {
                            Some((
                                inline_completion_accept_indicator(
                                    "Accept",
                                    None,
                                    editor.previewing_inline_completion,
                                    editor,
                                    window,
                                    cx,
                                )?,
                                editor.display_to_pixel_point(
                                    target_line_end,
                                    editor_snapshot,
                                    window,
                                )?,
                            ))
                        })?;

                        element.prepaint_as_root(
                            text_bounds.origin + origin + point(PADDING_X, px(0.)),
                            AvailableSpace::min_size(),
                            window,
                            cx,
                        );

                        return Some(element);
                    }
                    EditDisplayMode::Inline => return None,
                    EditDisplayMode::DiffPopover => {}
                }

                let highlighted_edits = crate::inline_completion_edit_text(
                    &snapshot,
                    edits,
                    edit_preview.as_ref()?,
                    false,
                    cx,
                );

                let line_count = highlighted_edits.text.lines().count();

                let longest_row =
                    editor_snapshot.longest_row_in_range(edit_start.row()..edit_end.row() + 1);
                let longest_line_width = if visible_row_range.contains(&longest_row) {
                    line_layouts[(longest_row.0 - visible_row_range.start.0) as usize].width
                } else {
                    layout_line(
                        longest_row,
                        editor_snapshot,
                        style,
                        editor_width,
                        |_| false,
                        window,
                        cx,
                    )
                    .width
                };

                let styled_text = highlighted_edits.to_styled_text(&style.text);

                let mut element = div()
                    .bg(cx.theme().colors().editor_background)
                    .border_1()
                    .border_color(cx.theme().colors().border)
                    .rounded_md()
                    .child(styled_text)
                    .into_any();

                let viewport_bounds = Bounds::new(Default::default(), window.viewport_size())
                    .extend(Edges {
                        right: -Self::SCROLLBAR_WIDTH,
                        ..Default::default()
                    });

                let x_after_longest =
                    text_bounds.origin.x + longest_line_width + PADDING_X - scroll_pixel_position.x;

                let element_bounds = element.layout_as_root(AvailableSpace::min_size(), window, cx);

                // Fully visible if it can be displayed within the window (allow overlapping other
                // panes). However, this is only allowed if the popover starts within text_bounds.
                let is_fully_visible = x_after_longest < text_bounds.right()
                    && x_after_longest + element_bounds.width < viewport_bounds.right();

                let origin = if is_fully_visible {
                    point(
                        x_after_longest,
                        text_bounds.origin.y + edit_start.row().as_f32() * line_height
                            - scroll_pixel_position.y,
                    )
                } else {
                    // Avoid overlapping both the edited rows and the user's cursor.
                    let target_above = DisplayRow(
                        edit_start
                            .row()
                            .0
                            .min(
                                newest_selection_head
                                    .map_or(u32::MAX, |cursor_row| cursor_row.row().0),
                            )
                            .saturating_sub(line_count as u32),
                    );
                    let mut row_target;
                    if visible_row_range.contains(&DisplayRow(target_above.0.saturating_sub(1))) {
                        row_target = target_above;
                    } else {
                        row_target = DisplayRow(
                            edit_end.row().0.max(
                                newest_selection_head.map_or(0, |cursor_row| cursor_row.row().0),
                            ) + 1,
                        );
                        if !visible_row_range.contains(&row_target) {
                            // Not visible, so fallback on displaying immediately below the cursor.
                            if let Some(cursor) = newest_selection_head {
                                row_target = DisplayRow(cursor.row().0 + 1);
                            } else {
                                // Not visible and no cursor visible, so fallback on displaying at the top of the editor.
                                row_target = DisplayRow(0);
                            }
                        }
                    };

                    text_bounds.origin
                        + point(
                            -scroll_pixel_position.x,
                            row_target.as_f32() * line_height - scroll_pixel_position.y,
                        )
                };

                window.defer_draw(element, origin, 1);

                // Do not return an element, since it will already be drawn due to defer_draw.
                None
            }
        }
    }

    fn layout_mouse_context_menu(
        &self,
        editor_snapshot: &EditorSnapshot,
        visible_range: Range<DisplayRow>,
        content_origin: gpui::Point<Pixels>,
        window: &mut Window,
        cx: &mut App,
    ) -> Option<AnyElement> {
        let position = self.editor.update(cx, |editor, _cx| {
            let visible_start_point = editor.display_to_pixel_point(
                DisplayPoint::new(visible_range.start, 0),
                editor_snapshot,
                window,
            )?;
            let visible_end_point = editor.display_to_pixel_point(
                DisplayPoint::new(visible_range.end, 0),
                editor_snapshot,
                window,
            )?;

            let mouse_context_menu = editor.mouse_context_menu.as_ref()?;
            let (source_display_point, position) = match mouse_context_menu.position {
                MenuPosition::PinnedToScreen(point) => (None, point),
                MenuPosition::PinnedToEditor { source, offset } => {
                    let source_display_point = source.to_display_point(editor_snapshot);
                    let source_point = editor.to_pixel_point(source, editor_snapshot, window)?;
                    let position = content_origin + source_point + offset;
                    (Some(source_display_point), position)
                }
            };

            let source_included = source_display_point.map_or(true, |source_display_point| {
                visible_range
                    .to_inclusive()
                    .contains(&source_display_point.row())
            });
            let position_included =
                visible_start_point.y <= position.y && position.y <= visible_end_point.y;
            if !source_included && !position_included {
                None
            } else {
                Some(position)
            }
        })?;

        let mut element = self.editor.update(cx, |editor, _| {
            let mouse_context_menu = editor.mouse_context_menu.as_ref()?;
            let context_menu = mouse_context_menu.context_menu.clone();

            Some(
                deferred(
                    anchored()
                        .position(position)
                        .child(context_menu)
                        .anchor(Corner::TopLeft)
                        .snap_to_window_with_margin(px(8.)),
                )
                .with_priority(1)
                .into_any(),
            )
        })?;

        element.prepaint_as_root(position, AvailableSpace::min_size(), window, cx);
        Some(element)
    }

    #[allow(clippy::too_many_arguments)]
    fn layout_hover_popovers(
        &self,
        snapshot: &EditorSnapshot,
        hitbox: &Hitbox,
        text_hitbox: &Hitbox,
        visible_display_row_range: Range<DisplayRow>,
        content_origin: gpui::Point<Pixels>,
        scroll_pixel_position: gpui::Point<Pixels>,
        line_layouts: &[LineWithInvisibles],
        line_height: Pixels,
        em_width: Pixels,
        window: &mut Window,
        cx: &mut App,
    ) {
        struct MeasuredHoverPopover {
            element: AnyElement,
            size: Size<Pixels>,
            horizontal_offset: Pixels,
        }

        let max_size = size(
            (120. * em_width) // Default size
                .min(hitbox.size.width / 2.) // Shrink to half of the editor width
                .max(MIN_POPOVER_CHARACTER_WIDTH * em_width), // Apply minimum width of 20 characters
            (16. * line_height) // Default size
                .min(hitbox.size.height / 2.) // Shrink to half of the editor height
                .max(MIN_POPOVER_LINE_HEIGHT * line_height), // Apply minimum height of 4 lines
        );

        let hover_popovers = self.editor.update(cx, |editor, cx| {
            editor
                .hover_state
                .render(snapshot, visible_display_row_range.clone(), max_size, cx)
        });
        let Some((position, hover_popovers)) = hover_popovers else {
            return;
        };

        // This is safe because we check on layout whether the required row is available
        let hovered_row_layout =
            &line_layouts[position.row().minus(visible_display_row_range.start) as usize];

        // Compute Hovered Point
        let x =
            hovered_row_layout.x_for_index(position.column() as usize) - scroll_pixel_position.x;
        let y = position.row().as_f32() * line_height - scroll_pixel_position.y;
        let hovered_point = content_origin + point(x, y);

        let mut overall_height = Pixels::ZERO;
        let mut measured_hover_popovers = Vec::new();
        for mut hover_popover in hover_popovers {
            let size = hover_popover.layout_as_root(AvailableSpace::min_size(), window, cx);
            let horizontal_offset =
                (text_hitbox.top_right().x - (hovered_point.x + size.width)).min(Pixels::ZERO);

            overall_height += HOVER_POPOVER_GAP + size.height;

            measured_hover_popovers.push(MeasuredHoverPopover {
                element: hover_popover,
                size,
                horizontal_offset,
            });
        }
        overall_height += HOVER_POPOVER_GAP;

        fn draw_occluder(
            width: Pixels,
            origin: gpui::Point<Pixels>,
            window: &mut Window,
            cx: &mut App,
        ) {
            let mut occlusion = div()
                .size_full()
                .occlude()
                .on_mouse_move(|_, _, cx| cx.stop_propagation())
                .into_any_element();
            occlusion.layout_as_root(size(width, HOVER_POPOVER_GAP).into(), window, cx);
            window.defer_draw(occlusion, origin, 2);
        }

        if hovered_point.y > overall_height {
            // There is enough space above. Render popovers above the hovered point
            let mut current_y = hovered_point.y;
            for (position, popover) in measured_hover_popovers.into_iter().with_position() {
                let size = popover.size;
                let popover_origin = point(
                    hovered_point.x + popover.horizontal_offset,
                    current_y - size.height,
                );

                window.defer_draw(popover.element, popover_origin, 2);
                if position != itertools::Position::Last {
                    let origin = point(popover_origin.x, popover_origin.y - HOVER_POPOVER_GAP);
                    draw_occluder(size.width, origin, window, cx);
                }

                current_y = popover_origin.y - HOVER_POPOVER_GAP;
            }
        } else {
            // There is not enough space above. Render popovers below the hovered point
            let mut current_y = hovered_point.y + line_height;
            for (position, popover) in measured_hover_popovers.into_iter().with_position() {
                let size = popover.size;
                let popover_origin = point(hovered_point.x + popover.horizontal_offset, current_y);

                window.defer_draw(popover.element, popover_origin, 2);
                if position != itertools::Position::Last {
                    let origin = point(popover_origin.x, popover_origin.y + size.height);
                    draw_occluder(size.width, origin, window, cx);
                }

                current_y = popover_origin.y + size.height + HOVER_POPOVER_GAP;
            }
        }
    }

    #[allow(clippy::too_many_arguments)]
    fn layout_diff_hunk_controls(
        &self,
        row_range: Range<DisplayRow>,
        row_infos: &[RowInfo],
        text_hitbox: &Hitbox,
        position_map: &PositionMap,
        newest_cursor_position: Option<DisplayPoint>,
        line_height: Pixels,
        scroll_pixel_position: gpui::Point<Pixels>,
        display_hunks: &[(DisplayDiffHunk, Option<Hitbox>)],
        editor: Entity<Editor>,
        window: &mut Window,
        cx: &mut App,
    ) -> Vec<AnyElement> {
        let point_for_position = position_map.point_for_position(window.mouse_position());

        let mut controls = vec![];

        let active_positions = [
            Some(point_for_position.previous_valid),
            newest_cursor_position,
        ];

        for (hunk, _) in display_hunks {
            if let DisplayDiffHunk::Unfolded {
                display_row_range,
                multi_buffer_range,
                status,
                ..
            } = &hunk
            {
                if display_row_range.start < row_range.start
                    || display_row_range.start >= row_range.end
                {
                    continue;
                }
                let row_ix = (display_row_range.start - row_range.start).0 as usize;
                if row_infos[row_ix].diff_status.is_none() {
                    continue;
                }
                if row_infos[row_ix].diff_status == Some(DiffHunkStatus::Added)
                    && *status != DiffHunkStatus::Added
                {
                    continue;
                }
                if active_positions
                    .iter()
                    .any(|p| p.map_or(false, |p| display_row_range.contains(&p.row())))
                {
                    let y = display_row_range.start.as_f32() * line_height
                        + text_hitbox.bounds.top()
                        - scroll_pixel_position.y;
                    let x = text_hitbox.bounds.right() - px(100.);

                    let mut element = diff_hunk_controls(
                        display_row_range.start.0,
                        multi_buffer_range.clone(),
                        line_height,
                        &editor,
                        cx,
                    );
                    element.prepaint_as_root(
                        gpui::Point::new(x, y),
                        size(px(100.0), line_height).into(),
                        window,
                        cx,
                    );
                    controls.push(element);
                }
            }
        }

        controls
    }

    #[allow(clippy::too_many_arguments)]
    fn layout_signature_help(
        &self,
        hitbox: &Hitbox,
        content_origin: gpui::Point<Pixels>,
        scroll_pixel_position: gpui::Point<Pixels>,
        newest_selection_head: Option<DisplayPoint>,
        start_row: DisplayRow,
        line_layouts: &[LineWithInvisibles],
        line_height: Pixels,
        em_width: Pixels,
        window: &mut Window,
        cx: &mut App,
    ) {
        if !self.editor.focus_handle(cx).is_focused(window) {
            return;
        }
        let Some(newest_selection_head) = newest_selection_head else {
            return;
        };
        let selection_row = newest_selection_head.row();
        if selection_row < start_row {
            return;
        }
        let Some(cursor_row_layout) = line_layouts.get(selection_row.minus(start_row) as usize)
        else {
            return;
        };

        let start_x = cursor_row_layout.x_for_index(newest_selection_head.column() as usize)
            - scroll_pixel_position.x
            + content_origin.x;
        let start_y =
            selection_row.as_f32() * line_height + content_origin.y - scroll_pixel_position.y;

        let max_size = size(
            (120. * em_width) // Default size
                .min(hitbox.size.width / 2.) // Shrink to half of the editor width
                .max(MIN_POPOVER_CHARACTER_WIDTH * em_width), // Apply minimum width of 20 characters
            (16. * line_height) // Default size
                .min(hitbox.size.height / 2.) // Shrink to half of the editor height
                .max(MIN_POPOVER_LINE_HEIGHT * line_height), // Apply minimum height of 4 lines
        );

        let maybe_element = self.editor.update(cx, |editor, cx| {
            if let Some(popover) = editor.signature_help_state.popover_mut() {
                let element = popover.render(
                    &self.style,
                    max_size,
                    editor.workspace.as_ref().map(|(w, _)| w.clone()),
                    cx,
                );
                Some(element)
            } else {
                None
            }
        });
        if let Some(mut element) = maybe_element {
            let window_size = window.viewport_size();
            let size = element.layout_as_root(Size::<AvailableSpace>::default(), window, cx);
            let mut point = point(start_x, start_y - size.height);

            // Adjusting to ensure the popover does not overflow in the X-axis direction.
            if point.x + size.width >= window_size.width {
                point.x = window_size.width - size.width;
            }

            window.defer_draw(element, point, 1)
        }
    }

    fn paint_background(&self, layout: &EditorLayout, window: &mut Window, cx: &mut App) {
        window.paint_layer(layout.hitbox.bounds, |window| {
            let scroll_top = layout.position_map.snapshot.scroll_position().y;
            let gutter_bg = cx.theme().colors().editor_gutter_background;
            window.paint_quad(fill(layout.gutter_hitbox.bounds, gutter_bg));
            window.paint_quad(fill(
                layout.position_map.text_hitbox.bounds,
                self.style.background,
            ));

            if let EditorMode::Full = layout.mode {
                let mut active_rows = layout.active_rows.iter().peekable();
                while let Some((start_row, contains_non_empty_selection)) = active_rows.next() {
                    let mut end_row = start_row.0;
                    while active_rows
                        .peek()
                        .map_or(false, |(active_row, has_selection)| {
                            active_row.0 == end_row + 1
                                && *has_selection == contains_non_empty_selection
                        })
                    {
                        active_rows.next().unwrap();
                        end_row += 1;
                    }

                    if !contains_non_empty_selection {
                        let highlight_h_range =
                            match layout.position_map.snapshot.current_line_highlight {
                                CurrentLineHighlight::Gutter => Some(Range {
                                    start: layout.hitbox.left(),
                                    end: layout.gutter_hitbox.right(),
                                }),
                                CurrentLineHighlight::Line => Some(Range {
                                    start: layout.position_map.text_hitbox.bounds.left(),
                                    end: layout.position_map.text_hitbox.bounds.right(),
                                }),
                                CurrentLineHighlight::All => Some(Range {
                                    start: layout.hitbox.left(),
                                    end: layout.hitbox.right(),
                                }),
                                CurrentLineHighlight::None => None,
                            };
                        if let Some(range) = highlight_h_range {
                            let active_line_bg = cx.theme().colors().editor_active_line_background;
                            let bounds = Bounds {
                                origin: point(
                                    range.start,
                                    layout.hitbox.origin.y
                                        + (start_row.as_f32() - scroll_top)
                                            * layout.position_map.line_height,
                                ),
                                size: size(
                                    range.end - range.start,
                                    layout.position_map.line_height
                                        * (end_row - start_row.0 + 1) as f32,
                                ),
                            };
                            window.paint_quad(fill(bounds, active_line_bg));
                        }
                    }
                }

                let mut paint_highlight =
                    |highlight_row_start: DisplayRow, highlight_row_end: DisplayRow, color| {
                        let origin = point(
                            layout.hitbox.origin.x,
                            layout.hitbox.origin.y
                                + (highlight_row_start.as_f32() - scroll_top)
                                    * layout.position_map.line_height,
                        );
                        let size = size(
                            layout.hitbox.size.width,
                            layout.position_map.line_height
                                * highlight_row_end.next_row().minus(highlight_row_start) as f32,
                        );
                        window.paint_quad(fill(Bounds { origin, size }, color));
                    };

                let mut current_paint: Option<(Hsla, Range<DisplayRow>)> = None;
                for (&new_row, &new_color) in &layout.highlighted_rows {
                    match &mut current_paint {
                        Some((current_color, current_range)) => {
                            let current_color = *current_color;
                            let new_range_started = current_color != new_color
                                || current_range.end.next_row() != new_row;
                            if new_range_started {
                                paint_highlight(
                                    current_range.start,
                                    current_range.end,
                                    current_color,
                                );
                                current_paint = Some((new_color, new_row..new_row));
                                continue;
                            } else {
                                current_range.end = current_range.end.next_row();
                            }
                        }
                        None => current_paint = Some((new_color, new_row..new_row)),
                    };
                }
                if let Some((color, range)) = current_paint {
                    paint_highlight(range.start, range.end, color);
                }

                let scroll_left =
                    layout.position_map.snapshot.scroll_position().x * layout.position_map.em_width;

                for (wrap_position, active) in layout.wrap_guides.iter() {
                    let x = (layout.position_map.text_hitbox.origin.x
                        + *wrap_position
                        + layout.position_map.em_width / 2.)
                        - scroll_left;

                    let show_scrollbars = {
                        let (scrollbar_x, scrollbar_y) = &layout.scrollbars_layout.as_xy();

                        scrollbar_x.as_ref().map_or(false, |sx| sx.visible)
                            || scrollbar_y.as_ref().map_or(false, |sy| sy.visible)
                    };

                    if x < layout.position_map.text_hitbox.origin.x
                        || (show_scrollbars && x > self.scrollbar_left(&layout.hitbox.bounds))
                    {
                        continue;
                    }

                    let color = if *active {
                        cx.theme().colors().editor_active_wrap_guide
                    } else {
                        cx.theme().colors().editor_wrap_guide
                    };
                    window.paint_quad(fill(
                        Bounds {
                            origin: point(x, layout.position_map.text_hitbox.origin.y),
                            size: size(px(1.), layout.position_map.text_hitbox.size.height),
                        },
                        color,
                    ));
                }
            }
        })
    }

    fn paint_indent_guides(
        &mut self,
        layout: &mut EditorLayout,
        window: &mut Window,
        cx: &mut App,
    ) {
        let Some(indent_guides) = &layout.indent_guides else {
            return;
        };

        let faded_color = |color: Hsla, alpha: f32| {
            let mut faded = color;
            faded.a = alpha;
            faded
        };

        for indent_guide in indent_guides {
            let indent_accent_colors = cx.theme().accents().color_for_index(indent_guide.depth);
            let settings = indent_guide.settings;

            // TODO fixed for now, expose them through themes later
            const INDENT_AWARE_ALPHA: f32 = 0.2;
            const INDENT_AWARE_ACTIVE_ALPHA: f32 = 0.4;
            const INDENT_AWARE_BACKGROUND_ALPHA: f32 = 0.1;
            const INDENT_AWARE_BACKGROUND_ACTIVE_ALPHA: f32 = 0.2;

            let line_color = match (settings.coloring, indent_guide.active) {
                (IndentGuideColoring::Disabled, _) => None,
                (IndentGuideColoring::Fixed, false) => {
                    Some(cx.theme().colors().editor_indent_guide)
                }
                (IndentGuideColoring::Fixed, true) => {
                    Some(cx.theme().colors().editor_indent_guide_active)
                }
                (IndentGuideColoring::IndentAware, false) => {
                    Some(faded_color(indent_accent_colors, INDENT_AWARE_ALPHA))
                }
                (IndentGuideColoring::IndentAware, true) => {
                    Some(faded_color(indent_accent_colors, INDENT_AWARE_ACTIVE_ALPHA))
                }
            };

            let background_color = match (settings.background_coloring, indent_guide.active) {
                (IndentGuideBackgroundColoring::Disabled, _) => None,
                (IndentGuideBackgroundColoring::IndentAware, false) => Some(faded_color(
                    indent_accent_colors,
                    INDENT_AWARE_BACKGROUND_ALPHA,
                )),
                (IndentGuideBackgroundColoring::IndentAware, true) => Some(faded_color(
                    indent_accent_colors,
                    INDENT_AWARE_BACKGROUND_ACTIVE_ALPHA,
                )),
            };

            let requested_line_width = if indent_guide.active {
                settings.active_line_width
            } else {
                settings.line_width
            }
            .clamp(1, 10);
            let mut line_indicator_width = 0.;
            if let Some(color) = line_color {
                window.paint_quad(fill(
                    Bounds {
                        origin: indent_guide.origin,
                        size: size(px(requested_line_width as f32), indent_guide.length),
                    },
                    color,
                ));
                line_indicator_width = requested_line_width as f32;
            }

            if let Some(color) = background_color {
                let width = indent_guide.single_indent_width - px(line_indicator_width);
                window.paint_quad(fill(
                    Bounds {
                        origin: point(
                            indent_guide.origin.x + px(line_indicator_width),
                            indent_guide.origin.y,
                        ),
                        size: size(width, indent_guide.length),
                    },
                    color,
                ));
            }
        }
    }

    fn paint_line_numbers(&mut self, layout: &mut EditorLayout, window: &mut Window, cx: &mut App) {
        let is_singleton = self.editor.read(cx).is_singleton(cx);

        let line_height = layout.position_map.line_height;
        window.set_cursor_style(CursorStyle::Arrow, &layout.gutter_hitbox);

        for LineNumberLayout {
            shaped_line,
            hitbox,
            display_row,
        } in layout.line_numbers.values()
        {
            let Some(hitbox) = hitbox else {
                continue;
            };

            let is_active = layout.active_rows.contains_key(&display_row);

            let color = if is_active {
                cx.theme().colors().editor_active_line_number
            } else if !is_singleton && hitbox.is_hovered(window) {
                cx.theme().colors().editor_hover_line_number
            } else {
                cx.theme().colors().editor_line_number
            };

            let Some(line) = self
                .shape_line_number(shaped_line.text.clone(), color, window)
                .log_err()
            else {
                continue;
            };
            let Some(()) = line.paint(hitbox.origin, line_height, window, cx).log_err() else {
                continue;
            };
            // In singleton buffers, we select corresponding lines on the line number click, so use | -like cursor.
            // In multi buffers, we open file at the line number clicked, so use a pointing hand cursor.
            if is_singleton {
                window.set_cursor_style(CursorStyle::IBeam, &hitbox);
            } else {
                window.set_cursor_style(CursorStyle::PointingHand, &hitbox);
            }
        }
    }

    fn paint_diff_hunks(layout: &mut EditorLayout, window: &mut Window, cx: &mut App) {
        if layout.display_hunks.is_empty() {
            return;
        }

        let line_height = layout.position_map.line_height;
        window.paint_layer(layout.gutter_hitbox.bounds, |window| {
            for (hunk, hitbox) in &layout.display_hunks {
                let hunk_to_paint = match hunk {
                    DisplayDiffHunk::Folded { .. } => {
                        let hunk_bounds = Self::diff_hunk_bounds(
                            &layout.position_map.snapshot,
                            line_height,
                            layout.gutter_hitbox.bounds,
                            &hunk,
                        );
                        Some((
                            hunk_bounds,
                            cx.theme().status().modified,
                            Corners::all(px(0.)),
                        ))
                    }
                    DisplayDiffHunk::Unfolded {
                        status,
                        display_row_range,
                        ..
                    } => hitbox.as_ref().map(|hunk_hitbox| match status {
                        DiffHunkStatus::Added => (
                            hunk_hitbox.bounds,
                            cx.theme().status().created,
                            Corners::all(px(0.)),
                        ),
                        DiffHunkStatus::Modified => (
                            hunk_hitbox.bounds,
                            cx.theme().status().modified,
                            Corners::all(px(0.)),
                        ),
                        DiffHunkStatus::Removed if !display_row_range.is_empty() => (
                            hunk_hitbox.bounds,
                            cx.theme().status().deleted,
                            Corners::all(px(0.)),
                        ),
                        DiffHunkStatus::Removed => (
                            Bounds::new(
                                point(
                                    hunk_hitbox.origin.x - hunk_hitbox.size.width,
                                    hunk_hitbox.origin.y,
                                ),
                                size(hunk_hitbox.size.width * px(2.), hunk_hitbox.size.height),
                            ),
                            cx.theme().status().deleted,
                            Corners::all(1. * line_height),
                        ),
                    }),
                };

                if let Some((hunk_bounds, background_color, corner_radii)) = hunk_to_paint {
                    window.paint_quad(quad(
                        hunk_bounds,
                        corner_radii,
                        background_color,
                        Edges::default(),
                        transparent_black(),
                    ));
                }
            }
        });
    }

    fn diff_hunk_bounds(
        snapshot: &EditorSnapshot,
        line_height: Pixels,
        gutter_bounds: Bounds<Pixels>,
        hunk: &DisplayDiffHunk,
    ) -> Bounds<Pixels> {
        let scroll_position = snapshot.scroll_position();
        let scroll_top = scroll_position.y * line_height;
        let gutter_strip_width = (0.275 * line_height).floor();

        match hunk {
            DisplayDiffHunk::Folded { display_row, .. } => {
                let start_y = display_row.as_f32() * line_height - scroll_top;
                let end_y = start_y + line_height;
                let highlight_origin = gutter_bounds.origin + point(px(0.), start_y);
                let highlight_size = size(gutter_strip_width, end_y - start_y);
                Bounds::new(highlight_origin, highlight_size)
            }
            DisplayDiffHunk::Unfolded {
                display_row_range,
                status,
                ..
            } => {
                if *status == DiffHunkStatus::Removed && display_row_range.is_empty() {
                    let row = display_row_range.start;

                    let offset = line_height / 2.;
                    let start_y = row.as_f32() * line_height - offset - scroll_top;
                    let end_y = start_y + line_height;

                    let width = (0.35 * line_height).floor();
                    let highlight_origin = gutter_bounds.origin + point(px(0.), start_y);
                    let highlight_size = size(width, end_y - start_y);
                    Bounds::new(highlight_origin, highlight_size)
                } else {
                    let start_row = display_row_range.start;
                    let end_row = display_row_range.end;
                    // If we're in a multibuffer, row range span might include an
                    // excerpt header, so if we were to draw the marker straight away,
                    // the hunk might include the rows of that header.
                    // Making the range inclusive doesn't quite cut it, as we rely on the exclusivity for the soft wrap.
                    // Instead, we simply check whether the range we're dealing with includes
                    // any excerpt headers and if so, we stop painting the diff hunk on the first row of that header.
                    let end_row_in_current_excerpt = snapshot
                        .blocks_in_range(start_row..end_row)
                        .find_map(|(start_row, block)| {
                            if matches!(block, Block::ExcerptBoundary { .. }) {
                                Some(start_row)
                            } else {
                                None
                            }
                        })
                        .unwrap_or(end_row);

                    let start_y = start_row.as_f32() * line_height - scroll_top;
                    let end_y = end_row_in_current_excerpt.as_f32() * line_height - scroll_top;

                    let highlight_origin = gutter_bounds.origin + point(px(0.), start_y);
                    let highlight_size = size(gutter_strip_width, end_y - start_y);
                    Bounds::new(highlight_origin, highlight_size)
                }
            }
        }
    }

    fn paint_gutter_indicators(
        &self,
        layout: &mut EditorLayout,
        window: &mut Window,
        cx: &mut App,
    ) {
        window.paint_layer(layout.gutter_hitbox.bounds, |window| {
            window.with_element_namespace("crease_toggles", |window| {
                for crease_toggle in layout.crease_toggles.iter_mut().flatten() {
                    crease_toggle.paint(window, cx);
                }
            });

            for breakpoint in layout.breakpoints.iter_mut() {
                breakpoint.paint(window, cx);
            }
            for test_indicator in layout.test_indicators.iter_mut() {
                test_indicator.paint(window, cx);
            }

            if let Some(indicator) = layout.code_actions_indicator.as_mut() {
                indicator.paint(window, cx);
            }
        });
    }

    fn paint_gutter_highlights(
        &self,
        layout: &mut EditorLayout,
        window: &mut Window,
        cx: &mut App,
    ) {
        for (_, hunk_hitbox) in &layout.display_hunks {
            if let Some(hunk_hitbox) = hunk_hitbox {
                window.set_cursor_style(CursorStyle::PointingHand, hunk_hitbox);
            }
        }

        let show_git_gutter = layout
            .position_map
            .snapshot
            .show_git_diff_gutter
            .unwrap_or_else(|| {
                matches!(
                    ProjectSettings::get_global(cx).git.git_gutter,
                    Some(GitGutterSetting::TrackedFiles)
                )
            });
        if show_git_gutter {
            Self::paint_diff_hunks(layout, window, cx)
        }

        let highlight_width = 0.275 * layout.position_map.line_height;
        let highlight_corner_radii = Corners::all(0.05 * layout.position_map.line_height);
        window.paint_layer(layout.gutter_hitbox.bounds, |window| {
            for (range, color) in &layout.highlighted_gutter_ranges {
                let start_row = if range.start.row() < layout.visible_display_row_range.start {
                    layout.visible_display_row_range.start - DisplayRow(1)
                } else {
                    range.start.row()
                };
                let end_row = if range.end.row() > layout.visible_display_row_range.end {
                    layout.visible_display_row_range.end + DisplayRow(1)
                } else {
                    range.end.row()
                };

                let start_y = layout.gutter_hitbox.top()
                    + start_row.0 as f32 * layout.position_map.line_height
                    - layout.position_map.scroll_pixel_position.y;
                let end_y = layout.gutter_hitbox.top()
                    + (end_row.0 + 1) as f32 * layout.position_map.line_height
                    - layout.position_map.scroll_pixel_position.y;
                let bounds = Bounds::from_corners(
                    point(layout.gutter_hitbox.left(), start_y),
                    point(layout.gutter_hitbox.left() + highlight_width, end_y),
                );
                window.paint_quad(fill(bounds, *color).corner_radii(highlight_corner_radii));
            }
        });
    }

    fn paint_blamed_display_rows(
        &self,
        layout: &mut EditorLayout,
        window: &mut Window,
        cx: &mut App,
    ) {
        let Some(blamed_display_rows) = layout.blamed_display_rows.take() else {
            return;
        };

        window.paint_layer(layout.gutter_hitbox.bounds, |window| {
            for mut blame_element in blamed_display_rows.into_iter() {
                blame_element.paint(window, cx);
            }
        })
    }

    fn paint_text(&mut self, layout: &mut EditorLayout, window: &mut Window, cx: &mut App) {
        window.with_content_mask(
            Some(ContentMask {
                bounds: layout.position_map.text_hitbox.bounds,
            }),
            |window| {
                let cursor_style = if self
                    .editor
                    .read(cx)
                    .hovered_link_state
                    .as_ref()
                    .is_some_and(|hovered_link_state| !hovered_link_state.links.is_empty())
                {
                    CursorStyle::PointingHand
                } else {
                    CursorStyle::IBeam
                };
                window.set_cursor_style(cursor_style, &layout.position_map.text_hitbox);

                let invisible_display_ranges = self.paint_highlights(layout, window);
                self.paint_lines(&invisible_display_ranges, layout, window, cx);
                self.paint_redactions(layout, window);
                self.paint_cursors(layout, window, cx);
                self.paint_inline_blame(layout, window, cx);
                self.paint_diff_hunk_controls(layout, window, cx);
                window.with_element_namespace("crease_trailers", |window| {
                    for trailer in layout.crease_trailers.iter_mut().flatten() {
                        trailer.element.paint(window, cx);
                    }
                });
            },
        )
    }

    fn paint_highlights(
        &mut self,
        layout: &mut EditorLayout,
        window: &mut Window,
    ) -> SmallVec<[Range<DisplayPoint>; 32]> {
        window.paint_layer(layout.position_map.text_hitbox.bounds, |window| {
            let mut invisible_display_ranges = SmallVec::<[Range<DisplayPoint>; 32]>::new();
            let line_end_overshoot = 0.15 * layout.position_map.line_height;
            for (range, color) in &layout.highlighted_ranges {
                self.paint_highlighted_range(
                    range.clone(),
                    *color,
                    Pixels::ZERO,
                    line_end_overshoot,
                    layout,
                    window,
                );
            }

            let corner_radius = 0.15 * layout.position_map.line_height;

            for (player_color, selections) in &layout.selections {
                for selection in selections.iter() {
                    self.paint_highlighted_range(
                        selection.range.clone(),
                        player_color.selection,
                        corner_radius,
                        corner_radius * 2.,
                        layout,
                        window,
                    );

                    if selection.is_local && !selection.range.is_empty() {
                        invisible_display_ranges.push(selection.range.clone());
                    }
                }
            }
            invisible_display_ranges
        })
    }

    fn paint_lines(
        &mut self,
        invisible_display_ranges: &[Range<DisplayPoint>],
        layout: &mut EditorLayout,
        window: &mut Window,
        cx: &mut App,
    ) {
        let whitespace_setting = self
            .editor
            .read(cx)
            .buffer
            .read(cx)
            .settings_at(0, cx)
            .show_whitespaces;

        for (ix, line_with_invisibles) in layout.position_map.line_layouts.iter().enumerate() {
            let row = DisplayRow(layout.visible_display_row_range.start.0 + ix as u32);
            line_with_invisibles.draw(
                layout,
                row,
                layout.content_origin,
                whitespace_setting,
                invisible_display_ranges,
                window,
                cx,
            )
        }

        for line_element in &mut layout.line_elements {
            line_element.paint(window, cx);
        }
    }

    fn paint_redactions(&mut self, layout: &EditorLayout, window: &mut Window) {
        if layout.redacted_ranges.is_empty() {
            return;
        }

        let line_end_overshoot = layout.line_end_overshoot();

        // A softer than perfect black
        let redaction_color = gpui::rgb(0x0e1111);

        window.paint_layer(layout.position_map.text_hitbox.bounds, |window| {
            for range in layout.redacted_ranges.iter() {
                self.paint_highlighted_range(
                    range.clone(),
                    redaction_color.into(),
                    Pixels::ZERO,
                    line_end_overshoot,
                    layout,
                    window,
                );
            }
        });
    }

    fn paint_cursors(&mut self, layout: &mut EditorLayout, window: &mut Window, cx: &mut App) {
        for cursor in &mut layout.visible_cursors {
            cursor.paint(layout.content_origin, window, cx);
        }
    }

    fn paint_scrollbars(&mut self, layout: &mut EditorLayout, window: &mut Window, cx: &mut App) {
        let (scrollbar_x, scrollbar_y) = layout.scrollbars_layout.as_xy();

        if let Some(scrollbar_layout) = scrollbar_x {
            let hitbox = scrollbar_layout.hitbox.clone();
            let text_unit_size = scrollbar_layout.text_unit_size;
            let visible_range = scrollbar_layout.visible_range.clone();
            let thumb_bounds = scrollbar_layout.thumb_bounds();

            if scrollbar_layout.visible {
                window.paint_layer(hitbox.bounds, |window| {
                    window.paint_quad(quad(
                        hitbox.bounds,
                        Corners::default(),
                        cx.theme().colors().scrollbar_track_background,
                        Edges {
                            top: Pixels::ZERO,
                            right: Pixels::ZERO,
                            bottom: Pixels::ZERO,
                            left: Pixels::ZERO,
                        },
                        cx.theme().colors().scrollbar_track_border,
                    ));

                    window.paint_quad(quad(
                        thumb_bounds,
                        Corners::default(),
                        cx.theme().colors().scrollbar_thumb_background,
                        Edges {
                            top: Pixels::ZERO,
                            right: Pixels::ZERO,
                            bottom: Pixels::ZERO,
                            left: ScrollbarLayout::BORDER_WIDTH,
                        },
                        cx.theme().colors().scrollbar_thumb_border,
                    ));
                })
            }

            window.set_cursor_style(CursorStyle::Arrow, &hitbox);

            window.on_mouse_event({
                let editor = self.editor.clone();

                // there may be a way to avoid this clone
                let hitbox = hitbox.clone();

                let mut mouse_position = window.mouse_position();
                move |event: &MouseMoveEvent, phase, window, cx| {
                    if phase == DispatchPhase::Capture {
                        return;
                    }

                    editor.update(cx, |editor, cx| {
                        if event.pressed_button == Some(MouseButton::Left)
                            && editor
                                .scroll_manager
                                .is_dragging_scrollbar(Axis::Horizontal)
                        {
                            let x = mouse_position.x;
                            let new_x = event.position.x;
                            if (hitbox.left()..hitbox.right()).contains(&x) {
                                let mut position = editor.scroll_position(cx);

                                position.x += (new_x - x) / text_unit_size;
                                if position.x < 0.0 {
                                    position.x = 0.0;
                                }
                                editor.set_scroll_position(position, window, cx);
                            }

                            cx.stop_propagation();
                        } else {
                            editor.scroll_manager.set_is_dragging_scrollbar(
                                Axis::Horizontal,
                                false,
                                cx,
                            );

                            if hitbox.is_hovered(window) {
                                editor.scroll_manager.show_scrollbar(window, cx);
                            }
                        }
                        mouse_position = event.position;
                    })
                }
            });

            if self
                .editor
                .read(cx)
                .scroll_manager
                .is_dragging_scrollbar(Axis::Horizontal)
            {
                window.on_mouse_event({
                    let editor = self.editor.clone();
                    move |_: &MouseUpEvent, phase, _, cx| {
                        if phase == DispatchPhase::Capture {
                            return;
                        }

                        editor.update(cx, |editor, cx| {
                            editor.scroll_manager.set_is_dragging_scrollbar(
                                Axis::Horizontal,
                                false,
                                cx,
                            );
                            cx.stop_propagation();
                        });
                    }
                });
            } else {
                window.on_mouse_event({
                    let editor = self.editor.clone();

                    move |event: &MouseDownEvent, phase, window, cx| {
                        if phase == DispatchPhase::Capture || !hitbox.is_hovered(window) {
                            return;
                        }

                        editor.update(cx, |editor, cx| {
                            editor.scroll_manager.set_is_dragging_scrollbar(
                                Axis::Horizontal,
                                true,
                                cx,
                            );

                            let x = event.position.x;

                            if x < thumb_bounds.left() || thumb_bounds.right() < x {
                                let center_row =
                                    ((x - hitbox.left()) / text_unit_size).round() as u32;
                                let top_row = center_row.saturating_sub(
                                    (visible_range.end - visible_range.start) as u32 / 2,
                                );

                                let mut position = editor.scroll_position(cx);
                                position.x = top_row as f32;

                                editor.set_scroll_position(position, window, cx);
                            } else {
                                editor.scroll_manager.show_scrollbar(window, cx);
                            }

                            cx.stop_propagation();
                        });
                    }
                });
            }
        }

        if let Some(scrollbar_layout) = scrollbar_y {
            let hitbox = scrollbar_layout.hitbox.clone();
            let text_unit_size = scrollbar_layout.text_unit_size;
            let visible_range = scrollbar_layout.visible_range.clone();
            let thumb_bounds = scrollbar_layout.thumb_bounds();

            if scrollbar_layout.visible {
                window.paint_layer(hitbox.bounds, |window| {
                    window.paint_quad(quad(
                        hitbox.bounds,
                        Corners::default(),
                        cx.theme().colors().scrollbar_track_background,
                        Edges {
                            top: Pixels::ZERO,
                            right: Pixels::ZERO,
                            bottom: Pixels::ZERO,
                            left: ScrollbarLayout::BORDER_WIDTH,
                        },
                        cx.theme().colors().scrollbar_track_border,
                    ));

                    let fast_markers =
                        self.collect_fast_scrollbar_markers(layout, &scrollbar_layout, cx);
                    // Refresh slow scrollbar markers in the background. Below, we paint whatever markers have already been computed.
                    self.refresh_slow_scrollbar_markers(layout, &scrollbar_layout, window, cx);

                    let markers = self.editor.read(cx).scrollbar_marker_state.markers.clone();
                    for marker in markers.iter().chain(&fast_markers) {
                        let mut marker = marker.clone();
                        marker.bounds.origin += hitbox.origin;
                        window.paint_quad(marker);
                    }

                    window.paint_quad(quad(
                        thumb_bounds,
                        Corners::default(),
                        cx.theme().colors().scrollbar_thumb_background,
                        Edges {
                            top: Pixels::ZERO,
                            right: Pixels::ZERO,
                            bottom: Pixels::ZERO,
                            left: ScrollbarLayout::BORDER_WIDTH,
                        },
                        cx.theme().colors().scrollbar_thumb_border,
                    ));
                });
            }

            window.set_cursor_style(CursorStyle::Arrow, &hitbox);

            window.on_mouse_event({
                let editor = self.editor.clone();

                let hitbox = hitbox.clone();

                let mut mouse_position = window.mouse_position();
                move |event: &MouseMoveEvent, phase, window, cx| {
                    if phase == DispatchPhase::Capture {
                        return;
                    }

                    editor.update(cx, |editor, cx| {
                        if event.pressed_button == Some(MouseButton::Left)
                            && editor.scroll_manager.is_dragging_scrollbar(Axis::Vertical)
                        {
                            let y = mouse_position.y;
                            let new_y = event.position.y;
                            if (hitbox.top()..hitbox.bottom()).contains(&y) {
                                let mut position = editor.scroll_position(cx);
                                position.y += (new_y - y) / text_unit_size;
                                if position.y < 0.0 {
                                    position.y = 0.0;
                                }
                                editor.set_scroll_position(position, window, cx);
                            }
                        } else {
                            editor.scroll_manager.set_is_dragging_scrollbar(
                                Axis::Vertical,
                                false,
                                cx,
                            );

                            if hitbox.is_hovered(window) {
                                editor.scroll_manager.show_scrollbar(window, cx);
                            }
                        }
                        mouse_position = event.position;
                    })
                }
            });

            if self
                .editor
                .read(cx)
                .scroll_manager
                .is_dragging_scrollbar(Axis::Vertical)
            {
                window.on_mouse_event({
                    let editor = self.editor.clone();
                    move |_: &MouseUpEvent, phase, _, cx| {
                        if phase == DispatchPhase::Capture {
                            return;
                        }

                        editor.update(cx, |editor, cx| {
                            editor.scroll_manager.set_is_dragging_scrollbar(
                                Axis::Vertical,
                                false,
                                cx,
                            );
                            cx.stop_propagation();
                        });
                    }
                });
            } else {
                window.on_mouse_event({
                    let editor = self.editor.clone();

                    move |event: &MouseDownEvent, phase, window, cx| {
                        if phase == DispatchPhase::Capture || !hitbox.is_hovered(window) {
                            return;
                        }

                        editor.update(cx, |editor, cx| {
                            editor.scroll_manager.set_is_dragging_scrollbar(
                                Axis::Vertical,
                                true,
                                cx,
                            );

                            let y = event.position.y;
                            if y < thumb_bounds.top() || thumb_bounds.bottom() < y {
                                let center_row =
                                    ((y - hitbox.top()) / text_unit_size).round() as u32;
                                let top_row = center_row.saturating_sub(
                                    (visible_range.end - visible_range.start) as u32 / 2,
                                );
                                let mut position = editor.scroll_position(cx);
                                position.y = top_row as f32;
                                editor.set_scroll_position(position, window, cx);
                            } else {
                                editor.scroll_manager.show_scrollbar(window, cx);
                            }

                            cx.stop_propagation();
                        });
                    }
                });
            }
        }
    }

    fn collect_fast_scrollbar_markers(
        &self,
        layout: &EditorLayout,
        scrollbar_layout: &ScrollbarLayout,
        cx: &mut App,
    ) -> Vec<PaintQuad> {
        const LIMIT: usize = 100;
        if !EditorSettings::get_global(cx).scrollbar.cursors || layout.cursors.len() > LIMIT {
            return vec![];
        }
        let cursor_ranges = layout
            .cursors
            .iter()
            .map(|(point, color)| ColoredRange {
                start: point.row(),
                end: point.row(),
                color: *color,
            })
            .collect_vec();
        scrollbar_layout.marker_quads_for_ranges(cursor_ranges, None)
    }

    fn refresh_slow_scrollbar_markers(
        &self,
        layout: &EditorLayout,
        scrollbar_layout: &ScrollbarLayout,
        window: &mut Window,
        cx: &mut App,
    ) {
        self.editor.update(cx, |editor, cx| {
            if !editor.is_singleton(cx)
                || !editor
                    .scrollbar_marker_state
                    .should_refresh(scrollbar_layout.hitbox.size)
            {
                return;
            }

            let scrollbar_layout = scrollbar_layout.clone();
            let background_highlights = editor.background_highlights.clone();
            let snapshot = layout.position_map.snapshot.clone();
            let theme = cx.theme().clone();
            let scrollbar_settings = EditorSettings::get_global(cx).scrollbar;

            editor.scrollbar_marker_state.dirty = false;
            editor.scrollbar_marker_state.pending_refresh =
                Some(cx.spawn_in(window, |editor, mut cx| async move {
                    let scrollbar_size = scrollbar_layout.hitbox.size;
                    let scrollbar_markers = cx
                        .background_executor()
                        .spawn(async move {
                            let max_point = snapshot.display_snapshot.buffer_snapshot.max_point();
                            let mut marker_quads = Vec::new();
                            if scrollbar_settings.git_diff {
                                let marker_row_ranges =
                                    snapshot.buffer_snapshot.diff_hunks().map(|hunk| {
                                        let start_display_row =
                                            MultiBufferPoint::new(hunk.row_range.start.0, 0)
                                                .to_display_point(&snapshot.display_snapshot)
                                                .row();
                                        let mut end_display_row =
                                            MultiBufferPoint::new(hunk.row_range.end.0, 0)
                                                .to_display_point(&snapshot.display_snapshot)
                                                .row();
                                        if end_display_row != start_display_row {
                                            end_display_row.0 -= 1;
                                        }
                                        let color = match &hunk.status() {
                                            DiffHunkStatus::Added => theme.status().created,
                                            DiffHunkStatus::Modified => theme.status().modified,
                                            DiffHunkStatus::Removed => theme.status().deleted,
                                        };
                                        ColoredRange {
                                            start: start_display_row,
                                            end: end_display_row,
                                            color,
                                        }
                                    });

                                marker_quads.extend(
                                    scrollbar_layout
                                        .marker_quads_for_ranges(marker_row_ranges, Some(0)),
                                );
                            }

                            for (background_highlight_id, (_, background_ranges)) in
                                background_highlights.iter()
                            {
                                let is_search_highlights = *background_highlight_id
                                    == TypeId::of::<BufferSearchHighlights>();
                                let is_symbol_occurrences = *background_highlight_id
                                    == TypeId::of::<DocumentHighlightRead>()
                                    || *background_highlight_id
                                        == TypeId::of::<DocumentHighlightWrite>();
                                if (is_search_highlights && scrollbar_settings.search_results)
                                    || (is_symbol_occurrences && scrollbar_settings.selected_symbol)
                                {
                                    let mut color = theme.status().info;
                                    if is_symbol_occurrences {
                                        color.fade_out(0.5);
                                    }
                                    let marker_row_ranges = background_ranges.iter().map(|range| {
                                        let display_start = range
                                            .start
                                            .to_display_point(&snapshot.display_snapshot);
                                        let display_end =
                                            range.end.to_display_point(&snapshot.display_snapshot);
                                        ColoredRange {
                                            start: display_start.row(),
                                            end: display_end.row(),
                                            color,
                                        }
                                    });
                                    marker_quads.extend(
                                        scrollbar_layout
                                            .marker_quads_for_ranges(marker_row_ranges, Some(1)),
                                    );
                                }
                            }

                            if scrollbar_settings.diagnostics != ScrollbarDiagnostics::None {
                                let diagnostics = snapshot
                                    .buffer_snapshot
                                    .diagnostics_in_range::<Point>(Point::zero()..max_point)
                                    // Don't show diagnostics the user doesn't care about
                                    .filter(|diagnostic| {
                                        match (
                                            scrollbar_settings.diagnostics,
                                            diagnostic.diagnostic.severity,
                                        ) {
                                            (ScrollbarDiagnostics::All, _) => true,
                                            (
                                                ScrollbarDiagnostics::Error,
                                                DiagnosticSeverity::ERROR,
                                            ) => true,
                                            (
                                                ScrollbarDiagnostics::Warning,
                                                DiagnosticSeverity::ERROR
                                                | DiagnosticSeverity::WARNING,
                                            ) => true,
                                            (
                                                ScrollbarDiagnostics::Information,
                                                DiagnosticSeverity::ERROR
                                                | DiagnosticSeverity::WARNING
                                                | DiagnosticSeverity::INFORMATION,
                                            ) => true,
                                            (_, _) => false,
                                        }
                                    })
                                    // We want to sort by severity, in order to paint the most severe diagnostics last.
                                    .sorted_by_key(|diagnostic| {
                                        std::cmp::Reverse(diagnostic.diagnostic.severity)
                                    });

                                let marker_row_ranges = diagnostics.into_iter().map(|diagnostic| {
                                    let start_display = diagnostic
                                        .range
                                        .start
                                        .to_display_point(&snapshot.display_snapshot);
                                    let end_display = diagnostic
                                        .range
                                        .end
                                        .to_display_point(&snapshot.display_snapshot);
                                    let color = match diagnostic.diagnostic.severity {
                                        DiagnosticSeverity::ERROR => theme.status().error,
                                        DiagnosticSeverity::WARNING => theme.status().warning,
                                        DiagnosticSeverity::INFORMATION => theme.status().info,
                                        _ => theme.status().hint,
                                    };
                                    ColoredRange {
                                        start: start_display.row(),
                                        end: end_display.row(),
                                        color,
                                    }
                                });
                                marker_quads.extend(
                                    scrollbar_layout
                                        .marker_quads_for_ranges(marker_row_ranges, Some(2)),
                                );
                            }

                            Arc::from(marker_quads)
                        })
                        .await;

                    editor.update(&mut cx, |editor, cx| {
                        editor.scrollbar_marker_state.markers = scrollbar_markers;
                        editor.scrollbar_marker_state.scrollbar_size = scrollbar_size;
                        editor.scrollbar_marker_state.pending_refresh = None;
                        cx.notify();
                    })?;

                    Ok(())
                }));
        });
    }

    #[allow(clippy::too_many_arguments)]
    fn paint_highlighted_range(
        &self,
        range: Range<DisplayPoint>,
        color: Hsla,
        corner_radius: Pixels,
        line_end_overshoot: Pixels,
        layout: &EditorLayout,
        window: &mut Window,
    ) {
        let start_row = layout.visible_display_row_range.start;
        let end_row = layout.visible_display_row_range.end;
        if range.start != range.end {
            let row_range = if range.end.column() == 0 {
                cmp::max(range.start.row(), start_row)..cmp::min(range.end.row(), end_row)
            } else {
                cmp::max(range.start.row(), start_row)
                    ..cmp::min(range.end.row().next_row(), end_row)
            };

            let highlighted_range = HighlightedRange {
                color,
                line_height: layout.position_map.line_height,
                corner_radius,
                start_y: layout.content_origin.y
                    + row_range.start.as_f32() * layout.position_map.line_height
                    - layout.position_map.scroll_pixel_position.y,
                lines: row_range
                    .iter_rows()
                    .map(|row| {
                        let line_layout =
                            &layout.position_map.line_layouts[row.minus(start_row) as usize];
                        HighlightedRangeLine {
                            start_x: if row == range.start.row() {
                                layout.content_origin.x
                                    + line_layout.x_for_index(range.start.column() as usize)
                                    - layout.position_map.scroll_pixel_position.x
                            } else {
                                layout.content_origin.x
                                    - layout.position_map.scroll_pixel_position.x
                            },
                            end_x: if row == range.end.row() {
                                layout.content_origin.x
                                    + line_layout.x_for_index(range.end.column() as usize)
                                    - layout.position_map.scroll_pixel_position.x
                            } else {
                                layout.content_origin.x + line_layout.width + line_end_overshoot
                                    - layout.position_map.scroll_pixel_position.x
                            },
                        }
                    })
                    .collect(),
            };

            highlighted_range.paint(layout.position_map.text_hitbox.bounds, window);
        }
    }

    fn paint_inline_blame(&mut self, layout: &mut EditorLayout, window: &mut Window, cx: &mut App) {
        if let Some(mut inline_blame) = layout.inline_blame.take() {
            window.paint_layer(layout.position_map.text_hitbox.bounds, |window| {
                inline_blame.paint(window, cx);
            })
        }
    }

    fn paint_diff_hunk_controls(
        &mut self,
        layout: &mut EditorLayout,
        window: &mut Window,
        cx: &mut App,
    ) {
        for mut diff_hunk_control in layout.diff_hunk_controls.drain(..) {
            diff_hunk_control.paint(window, cx);
        }
    }

    fn paint_blocks(&mut self, layout: &mut EditorLayout, window: &mut Window, cx: &mut App) {
        for mut block in layout.blocks.drain(..) {
            block.element.paint(window, cx);
        }
    }

    fn paint_inline_completion_popover(
        &mut self,
        layout: &mut EditorLayout,
        window: &mut Window,
        cx: &mut App,
    ) {
        if let Some(inline_completion_popover) = layout.inline_completion_popover.as_mut() {
            inline_completion_popover.paint(window, cx);
        }
    }

    fn paint_mouse_context_menu(
        &mut self,
        layout: &mut EditorLayout,
        window: &mut Window,
        cx: &mut App,
    ) {
        if let Some(mouse_context_menu) = layout.mouse_context_menu.as_mut() {
            mouse_context_menu.paint(window, cx);
        }
    }

    fn paint_scroll_wheel_listener(
        &mut self,
        layout: &EditorLayout,
        window: &mut Window,
        cx: &mut App,
    ) {
        window.on_mouse_event({
            let position_map = layout.position_map.clone();
            let editor = self.editor.clone();
            let hitbox = layout.hitbox.clone();
            let mut delta = ScrollDelta::default();

            // Set a minimum scroll_sensitivity of 0.01 to make sure the user doesn't
            // accidentally turn off their scrolling.
            let scroll_sensitivity = EditorSettings::get_global(cx).scroll_sensitivity.max(0.01);

            move |event: &ScrollWheelEvent, phase, window, cx| {
                if phase == DispatchPhase::Bubble && hitbox.is_hovered(window) {
                    delta = delta.coalesce(event.delta);
                    editor.update(cx, |editor, cx| {
                        let position_map: &PositionMap = &position_map;

                        let line_height = position_map.line_height;
                        let max_glyph_width = position_map.em_width;
                        let (delta, axis) = match delta {
                            gpui::ScrollDelta::Pixels(mut pixels) => {
                                //Trackpad
                                let axis = position_map.snapshot.ongoing_scroll.filter(&mut pixels);
                                (pixels, axis)
                            }

                            gpui::ScrollDelta::Lines(lines) => {
                                //Not trackpad
                                let pixels =
                                    point(lines.x * max_glyph_width, lines.y * line_height);
                                (pixels, None)
                            }
                        };

                        let current_scroll_position = position_map.snapshot.scroll_position();
                        let x = (current_scroll_position.x * max_glyph_width
                            - (delta.x * scroll_sensitivity))
                            / max_glyph_width;
                        let y = (current_scroll_position.y * line_height
                            - (delta.y * scroll_sensitivity))
                            / line_height;
                        let mut scroll_position =
                            point(x, y).clamp(&point(0., 0.), &position_map.scroll_max);
                        let forbid_vertical_scroll = editor.scroll_manager.forbid_vertical_scroll();
                        if forbid_vertical_scroll {
                            scroll_position.y = current_scroll_position.y;
                        }

                        if scroll_position != current_scroll_position {
                            editor.scroll(scroll_position, axis, window, cx);
                            cx.stop_propagation();
                        } else if y < 0. {
                            // Due to clamping, we may fail to detect cases of overscroll to the top;
                            // We want the scroll manager to get an update in such cases and detect the change of direction
                            // on the next frame.
                            cx.notify();
                        }
                    });
                }
            }
        });
    }

    fn paint_mouse_listeners(&mut self, layout: &EditorLayout, window: &mut Window, cx: &mut App) {
        self.paint_scroll_wheel_listener(layout, window, cx);

        window.on_mouse_event({
            let position_map = layout.position_map.clone();
            let editor = self.editor.clone();
            let multi_buffer_range =
                layout
                    .display_hunks
                    .iter()
                    .find_map(|(hunk, hunk_hitbox)| match hunk {
                        DisplayDiffHunk::Folded { .. } => None,
                        DisplayDiffHunk::Unfolded {
                            multi_buffer_range, ..
                        } => {
                            if hunk_hitbox
                                .as_ref()
                                .map(|hitbox| hitbox.is_hovered(window))
                                .unwrap_or(false)
                            {
                                Some(multi_buffer_range.clone())
                            } else {
                                None
                            }
                        }
                    });
            let line_numbers = layout.line_numbers.clone();

            move |event: &MouseDownEvent, phase, window, cx| {
                if phase == DispatchPhase::Bubble {
                    match event.button {
                        MouseButton::Left => editor.update(cx, |editor, cx| {
                            let pending_mouse_down = editor
                                .pending_mouse_down
                                .get_or_insert_with(Default::default)
                                .clone();

                            *pending_mouse_down.borrow_mut() = Some(event.clone());

                            Self::mouse_left_down(
                                editor,
                                event,
                                multi_buffer_range.clone(),
                                &position_map,
                                line_numbers.as_ref(),
                                window,
                                cx,
                            );
                        }),
                        MouseButton::Right => editor.update(cx, |editor, cx| {
                            Self::mouse_right_down(editor, event, &position_map, window, cx);
                        }),
                        MouseButton::Middle => editor.update(cx, |editor, cx| {
                            Self::mouse_middle_down(editor, event, &position_map, window, cx);
                        }),
                        _ => {}
                    };
                }
            }
        });

        window.on_mouse_event({
            let editor = self.editor.clone();
            let position_map = layout.position_map.clone();

            move |event: &MouseUpEvent, phase, window, cx| {
                if phase == DispatchPhase::Bubble {
                    editor.update(cx, |editor, cx| {
                        Self::mouse_up(editor, event, &position_map, window, cx)
                    });
                }
            }
        });

        window.on_mouse_event({
            let editor = self.editor.clone();
            let position_map = layout.position_map.clone();
            let mut captured_mouse_down = None;

            move |event: &MouseUpEvent, phase, window, cx| match phase {
                // Clear the pending mouse down during the capture phase,
                // so that it happens even if another event handler stops
                // propagation.
                DispatchPhase::Capture => editor.update(cx, |editor, _cx| {
                    let pending_mouse_down = editor
                        .pending_mouse_down
                        .get_or_insert_with(Default::default)
                        .clone();

                    let mut pending_mouse_down = pending_mouse_down.borrow_mut();
                    if pending_mouse_down.is_some() && position_map.text_hitbox.is_hovered(window) {
                        captured_mouse_down = pending_mouse_down.take();
                        window.refresh();
                    }
                }),
                // Fire click handlers during the bubble phase.
                DispatchPhase::Bubble => editor.update(cx, |editor, cx| {
                    if let Some(mouse_down) = captured_mouse_down.take() {
                        let event = ClickEvent {
                            down: mouse_down,
                            up: event.clone(),
                        };
                        Self::click(editor, &event, &position_map, window, cx);
                    }
                }),
            }
        });

        window.on_mouse_event({
            let position_map = layout.position_map.clone();
            let editor = self.editor.clone();

            move |event: &MouseMoveEvent, phase, window, cx| {
                if phase == DispatchPhase::Bubble {
                    editor.update(cx, |editor, cx| {
                        if editor.hover_state.focused(window, cx) {
                            return;
                        }
                        if event.pressed_button == Some(MouseButton::Left)
                            || event.pressed_button == Some(MouseButton::Middle)
                        {
                            Self::mouse_dragged(editor, event, &position_map, window, cx)
                        }

                        Self::mouse_moved(editor, event, &position_map, window, cx)
                    });
                }
            }
        });
    }

    fn scrollbar_left(&self, bounds: &Bounds<Pixels>) -> Pixels {
        bounds.top_right().x - self.style.scrollbar_width
    }

    fn column_pixels(&self, column: usize, window: &mut Window, _: &mut App) -> Pixels {
        let style = &self.style;
        let font_size = style.text.font_size.to_pixels(window.rem_size());
        let layout = window
            .text_system()
            .shape_line(
                SharedString::from(" ".repeat(column)),
                font_size,
                &[TextRun {
                    len: column,
                    font: style.text.font(),
                    color: Hsla::default(),
                    background_color: None,
                    underline: None,
                    strikethrough: None,
                }],
            )
            .unwrap();

        layout.width
    }

    fn max_line_number_width(
        &self,
        snapshot: &EditorSnapshot,
        window: &mut Window,
        cx: &mut App,
    ) -> Pixels {
        let digit_count = (snapshot.widest_line_number() as f32).log10().floor() as usize + 1;
        self.column_pixels(digit_count, window, cx)
    }

    fn shape_line_number(
        &self,
        text: SharedString,
        color: Hsla,
        window: &mut Window,
    ) -> anyhow::Result<ShapedLine> {
        let run = TextRun {
            len: text.len(),
            font: self.style.text.font(),
            color,
            background_color: None,
            underline: None,
            strikethrough: None,
        };
        window.text_system().shape_line(
            text,
            self.style.text.font_size.to_pixels(window.rem_size()),
            &[run],
        )
    }
}

fn header_jump_data(
    snapshot: &EditorSnapshot,
    block_row_start: DisplayRow,
    height: u32,
    for_excerpt: &ExcerptInfo,
) -> JumpData {
    let range = &for_excerpt.range;
    let buffer = &for_excerpt.buffer;
    let jump_anchor = range
        .primary
        .as_ref()
        .map_or(range.context.start, |primary| primary.start);

    let excerpt_start = range.context.start;
    let jump_position = language::ToPoint::to_point(&jump_anchor, buffer);
    let rows_from_excerpt_start = if jump_anchor == excerpt_start {
        0
    } else {
        let excerpt_start_point = language::ToPoint::to_point(&excerpt_start, buffer);
        jump_position.row.saturating_sub(excerpt_start_point.row)
    };

    let line_offset_from_top = (block_row_start.0 + height + rows_from_excerpt_start)
        .saturating_sub(
            snapshot
                .scroll_anchor
                .scroll_position(&snapshot.display_snapshot)
                .y as u32,
        );

    JumpData::MultiBufferPoint {
        excerpt_id: for_excerpt.id,
        anchor: jump_anchor,
        position: jump_position,
        line_offset_from_top,
    }
}

fn inline_completion_accept_indicator(
    label: impl Into<SharedString>,
    icon: Option<IconName>,
    previewing: bool,
    editor: &Editor,
    window: &mut Window,
    cx: &App,
) -> Option<AnyElement> {
    let accept_binding = editor.accept_edit_prediction_keybind(window, cx);
    let accept_keystroke = accept_binding.keystroke()?;

    let accept_key = h_flex()
        .px_0p5()
        .font(theme::ThemeSettings::get_global(cx).buffer_font.clone())
        .text_size(TextSize::XSmall.rems(cx))
        .text_color(cx.theme().colors().text)
        .gap_1()
        .when(!previewing, |parent| {
            parent.children(ui::render_modifiers(
                &accept_keystroke.modifiers,
                PlatformStyle::platform(),
                Some(Color::Default),
                None,
                false,
            ))
        })
        .child(accept_keystroke.key.clone());

    let padding_right = if icon.is_some() { px(4.) } else { px(8.) };
    let accent_color = cx.theme().colors().text_accent;
    let editor_bg_color = cx.theme().colors().editor_background;
    let bg_color = editor_bg_color.blend(accent_color.opacity(0.2));

    Some(
        h_flex()
            .py_0p5()
            .pl_1()
            .pr(padding_right)
            .gap_1()
            .bg(bg_color)
            .border_1()
            .border_color(cx.theme().colors().text_accent.opacity(0.8))
            .rounded_md()
            .shadow_sm()
            .child(accept_key)
            .child(Label::new(label).size(LabelSize::Small))
            .when_some(icon, |element, icon| {
                element.child(
                    div()
                        .mt(px(1.5))
                        .child(Icon::new(icon).size(IconSize::Small)),
                )
            })
            .into_any(),
    )
}

pub struct AcceptEditPredictionBinding(pub(crate) Option<gpui::KeyBinding>);

impl AcceptEditPredictionBinding {
    pub fn keystroke(&self) -> Option<&Keystroke> {
        if let Some(binding) = self.0.as_ref() {
            match &binding.keystrokes() {
                [keystroke] => Some(keystroke),
                _ => None,
            }
        } else {
            None
        }
    }
}

struct AcceptEditPredictionsBindingValidator;

inventory::submit! { KeyBindingValidatorRegistration(|| Box::new(AcceptEditPredictionsBindingValidator)) }

impl KeyBindingValidator for AcceptEditPredictionsBindingValidator {
    fn action_type_id(&self) -> TypeId {
        TypeId::of::<AcceptEditPrediction>()
    }

    fn validate(&self, binding: &gpui::KeyBinding) -> Result<(), MarkdownString> {
        use KeyBindingContextPredicate::*;

        if binding.keystrokes().len() == 1 && binding.keystrokes()[0].modifiers.modified() {
            return Ok(());
        }
        let required_predicate =
            Not(Identifier(EDIT_PREDICTION_REQUIRES_MODIFIER_KEY_CONTEXT.into()).into());
        match binding.predicate() {
            Some(predicate) if required_predicate.is_superset(&predicate) => {
                return Ok(());
            }
            _ => {}
        }
        Err(MarkdownString(format!(
            "{} can only be bound to a single keystroke with modifiers, so \
            that holding down these modifiers can be used to preview \
            completions inline when the completions menu is open.\n\n\
            This restriction does not apply when the context requires {}, \
            since these bindings will not be used when the completions menu \
            is open.",
            MarkdownString::inline_code(AcceptEditPrediction.name()),
            MarkdownString::inline_code(&format!(
                "!{}",
                EDIT_PREDICTION_REQUIRES_MODIFIER_KEY_CONTEXT
            )),
        )))
    }
}

#[allow(clippy::too_many_arguments)]
fn prepaint_gutter_button(
    button: IconButton,
    row: DisplayRow,
    line_height: Pixels,
    gutter_dimensions: &GutterDimensions,
    scroll_pixel_position: gpui::Point<Pixels>,
    gutter_hitbox: &Hitbox,
    rows_with_hunk_bounds: &HashMap<DisplayRow, Bounds<Pixels>>,
    window: &mut Window,
    cx: &mut App,
) -> AnyElement {
    let mut button = button.into_any_element();

    let available_space = size(
        AvailableSpace::MinContent,
        AvailableSpace::Definite(line_height),
    );
    let indicator_size = button.layout_as_root(available_space, window, cx);

    let blame_width = gutter_dimensions.git_blame_entries_width;
    let gutter_width = rows_with_hunk_bounds
        .get(&row)
        .map(|bounds| bounds.size.width);
    let left_offset = blame_width.max(gutter_width).unwrap_or_default();

    let mut x = left_offset;
    let available_width = gutter_dimensions.margin + gutter_dimensions.left_padding
        - indicator_size.width
        - left_offset;
    x += available_width / 2.;

    let mut y = row.as_f32() * line_height - scroll_pixel_position.y;
    y += (line_height - indicator_size.height) / 2.;

    button.prepaint_as_root(
        gutter_hitbox.origin + point(x, y),
        available_space,
        window,
        cx,
    );
    button
}

fn render_inline_blame_entry(
    blame: &gpui::Entity<GitBlame>,
    blame_entry: BlameEntry,
    style: &EditorStyle,
    workspace: Option<WeakEntity<Workspace>>,
    cx: &mut App,
) -> AnyElement {
    let relative_timestamp = blame_entry_relative_timestamp(&blame_entry);

    let author = blame_entry.author.as_deref().unwrap_or_default();
    let summary_enabled = ProjectSettings::get_global(cx)
        .git
        .show_inline_commit_summary();

    let text = match blame_entry.summary.as_ref() {
        Some(summary) if summary_enabled => {
            format!("{}, {} - {}", author, relative_timestamp, summary)
        }
        _ => format!("{}, {}", author, relative_timestamp),
    };

    let details = blame.read(cx).details_for_entry(&blame_entry);

    let tooltip = cx.new(|_| BlameEntryTooltip::new(blame_entry, details, style, workspace));

    h_flex()
        .id("inline-blame")
        .w_full()
        .font_family(style.text.font().family)
        .text_color(cx.theme().status().hint)
        .line_height(style.text.line_height)
        .child(Icon::new(IconName::FileGit).color(Color::Hint))
        .child(text)
        .gap_2()
        .hoverable_tooltip(move |_, _| tooltip.clone().into())
        .into_any()
}

fn render_blame_entry(
    ix: usize,
    blame: &gpui::Entity<GitBlame>,
    blame_entry: BlameEntry,
    style: &EditorStyle,
    last_used_color: &mut Option<(PlayerColor, Oid)>,
    editor: Entity<Editor>,
    cx: &mut App,
) -> AnyElement {
    let mut sha_color = cx
        .theme()
        .players()
        .color_for_participant(blame_entry.sha.into());
    // If the last color we used is the same as the one we get for this line, but
    // the commit SHAs are different, then we try again to get a different color.
    match *last_used_color {
        Some((color, sha)) if sha != blame_entry.sha && color.cursor == sha_color.cursor => {
            let index: u32 = blame_entry.sha.into();
            sha_color = cx.theme().players().color_for_participant(index + 1);
        }
        _ => {}
    };
    last_used_color.replace((sha_color, blame_entry.sha));

    let relative_timestamp = blame_entry_relative_timestamp(&blame_entry);

    let short_commit_id = blame_entry.sha.display_short();

    let author_name = blame_entry.author.as_deref().unwrap_or("<no name>");
    let name = util::truncate_and_trailoff(author_name, GIT_BLAME_MAX_AUTHOR_CHARS_DISPLAYED);

    let details = blame.read(cx).details_for_entry(&blame_entry);

    let workspace = editor.read(cx).workspace.as_ref().map(|(w, _)| w.clone());

    let tooltip =
        cx.new(|_| BlameEntryTooltip::new(blame_entry.clone(), details.clone(), style, workspace));

    h_flex()
        .w_full()
        .justify_between()
        .font_family(style.text.font().family)
        .line_height(style.text.line_height)
        .id(("blame", ix))
        .text_color(cx.theme().status().hint)
        .pr_2()
        .gap_2()
        .child(
            h_flex()
                .items_center()
                .gap_2()
                .child(div().text_color(sha_color.cursor).child(short_commit_id))
                .child(name),
        )
        .child(relative_timestamp)
        .on_mouse_down(MouseButton::Right, {
            let blame_entry = blame_entry.clone();
            let details = details.clone();
            move |event, window, cx| {
                deploy_blame_entry_context_menu(
                    &blame_entry,
                    details.as_ref(),
                    editor.clone(),
                    event.position,
                    window,
                    cx,
                );
            }
        })
        .hover(|style| style.bg(cx.theme().colors().element_hover))
        .when_some(
            details.and_then(|details| details.permalink),
            |this, url| {
                let url = url.clone();
                this.cursor_pointer().on_click(move |_, _, cx| {
                    cx.stop_propagation();
                    cx.open_url(url.as_str())
                })
            },
        )
        .hoverable_tooltip(move |_, _| tooltip.clone().into())
        .into_any()
}

fn deploy_blame_entry_context_menu(
    blame_entry: &BlameEntry,
    details: Option<&CommitDetails>,
    editor: Entity<Editor>,
    position: gpui::Point<Pixels>,
    window: &mut Window,
    cx: &mut App,
) {
    let context_menu = ContextMenu::build(window, cx, move |menu, _, _| {
        let sha = format!("{}", blame_entry.sha);
        menu.on_blur_subscription(Subscription::new(|| {}))
            .entry("Copy commit SHA", None, move |_, cx| {
                cx.write_to_clipboard(ClipboardItem::new_string(sha.clone()));
            })
            .when_some(
                details.and_then(|details| details.permalink.clone()),
                |this, url| {
                    this.entry("Open permalink", None, move |_, cx| {
                        cx.open_url(url.as_str())
                    })
                },
            )
    });

    editor.update(cx, move |editor, cx| {
        editor.mouse_context_menu = Some(MouseContextMenu::new(
            MenuPosition::PinnedToScreen(position),
            context_menu,
            window,
            cx,
        ));
        cx.notify();
    });
}

#[derive(Debug)]
pub(crate) struct LineWithInvisibles {
    fragments: SmallVec<[LineFragment; 1]>,
    invisibles: Vec<Invisible>,
    len: usize,
    width: Pixels,
    font_size: Pixels,
}

#[allow(clippy::large_enum_variant)]
enum LineFragment {
    Text(ShapedLine),
    Element {
        element: Option<AnyElement>,
        size: Size<Pixels>,
        len: usize,
    },
}

impl fmt::Debug for LineFragment {
    fn fmt(&self, f: &mut fmt::Formatter) -> fmt::Result {
        match self {
            LineFragment::Text(shaped_line) => f.debug_tuple("Text").field(shaped_line).finish(),
            LineFragment::Element { size, len, .. } => f
                .debug_struct("Element")
                .field("size", size)
                .field("len", len)
                .finish(),
        }
    }
}

impl LineWithInvisibles {
    #[allow(clippy::too_many_arguments)]
    fn from_chunks<'a>(
        chunks: impl Iterator<Item = HighlightedChunk<'a>>,
        editor_style: &EditorStyle,
        max_line_len: usize,
        max_line_count: usize,
        editor_mode: EditorMode,
        text_width: Pixels,
        is_row_soft_wrapped: impl Copy + Fn(usize) -> bool,
        window: &mut Window,
        cx: &mut App,
    ) -> Vec<Self> {
        let text_style = &editor_style.text;
        let mut layouts = Vec::with_capacity(max_line_count);
        let mut fragments: SmallVec<[LineFragment; 1]> = SmallVec::new();
        let mut line = String::new();
        let mut invisibles = Vec::new();
        let mut width = Pixels::ZERO;
        let mut len = 0;
        let mut styles = Vec::new();
        let mut non_whitespace_added = false;
        let mut row = 0;
        let mut line_exceeded_max_len = false;
        let font_size = text_style.font_size.to_pixels(window.rem_size());

        let ellipsis = SharedString::from("⋯");

        for highlighted_chunk in chunks.chain([HighlightedChunk {
            text: "\n",
            style: None,
            is_tab: false,
            replacement: None,
        }]) {
            if let Some(replacement) = highlighted_chunk.replacement {
                if !line.is_empty() {
                    let shaped_line = window
                        .text_system()
                        .shape_line(line.clone().into(), font_size, &styles)
                        .unwrap();
                    width += shaped_line.width;
                    len += shaped_line.len;
                    fragments.push(LineFragment::Text(shaped_line));
                    line.clear();
                    styles.clear();
                }

                match replacement {
                    ChunkReplacement::Renderer(renderer) => {
                        let available_width = if renderer.constrain_width {
                            let chunk = if highlighted_chunk.text == ellipsis.as_ref() {
                                ellipsis.clone()
                            } else {
                                SharedString::from(Arc::from(highlighted_chunk.text))
                            };
                            let shaped_line = window
                                .text_system()
                                .shape_line(
                                    chunk,
                                    font_size,
                                    &[text_style.to_run(highlighted_chunk.text.len())],
                                )
                                .unwrap();
                            AvailableSpace::Definite(shaped_line.width)
                        } else {
                            AvailableSpace::MinContent
                        };

                        let mut element = (renderer.render)(&mut ChunkRendererContext {
                            context: cx,
                            window,
                            max_width: text_width,
                        });
                        let line_height = text_style.line_height_in_pixels(window.rem_size());
                        let size = element.layout_as_root(
                            size(available_width, AvailableSpace::Definite(line_height)),
                            window,
                            cx,
                        );

                        width += size.width;
                        len += highlighted_chunk.text.len();
                        fragments.push(LineFragment::Element {
                            element: Some(element),
                            size,
                            len: highlighted_chunk.text.len(),
                        });
                    }
                    ChunkReplacement::Str(x) => {
                        let text_style = if let Some(style) = highlighted_chunk.style {
                            Cow::Owned(text_style.clone().highlight(style))
                        } else {
                            Cow::Borrowed(text_style)
                        };

                        let run = TextRun {
                            len: x.len(),
                            font: text_style.font(),
                            color: text_style.color,
                            background_color: text_style.background_color,
                            underline: text_style.underline,
                            strikethrough: text_style.strikethrough,
                        };
                        let line_layout = window
                            .text_system()
                            .shape_line(x, font_size, &[run])
                            .unwrap()
                            .with_len(highlighted_chunk.text.len());

                        width += line_layout.width;
                        len += highlighted_chunk.text.len();
                        fragments.push(LineFragment::Text(line_layout))
                    }
                }
            } else {
                for (ix, mut line_chunk) in highlighted_chunk.text.split('\n').enumerate() {
                    if ix > 0 {
                        let shaped_line = window
                            .text_system()
                            .shape_line(line.clone().into(), font_size, &styles)
                            .unwrap();
                        width += shaped_line.width;
                        len += shaped_line.len;
                        fragments.push(LineFragment::Text(shaped_line));
                        layouts.push(Self {
                            width: mem::take(&mut width),
                            len: mem::take(&mut len),
                            fragments: mem::take(&mut fragments),
                            invisibles: std::mem::take(&mut invisibles),
                            font_size,
                        });

                        line.clear();
                        styles.clear();
                        row += 1;
                        line_exceeded_max_len = false;
                        non_whitespace_added = false;
                        if row == max_line_count {
                            return layouts;
                        }
                    }

                    if !line_chunk.is_empty() && !line_exceeded_max_len {
                        let text_style = if let Some(style) = highlighted_chunk.style {
                            Cow::Owned(text_style.clone().highlight(style))
                        } else {
                            Cow::Borrowed(text_style)
                        };

                        if line.len() + line_chunk.len() > max_line_len {
                            let mut chunk_len = max_line_len - line.len();
                            while !line_chunk.is_char_boundary(chunk_len) {
                                chunk_len -= 1;
                            }
                            line_chunk = &line_chunk[..chunk_len];
                            line_exceeded_max_len = true;
                        }

                        styles.push(TextRun {
                            len: line_chunk.len(),
                            font: text_style.font(),
                            color: text_style.color,
                            background_color: text_style.background_color,
                            underline: text_style.underline,
                            strikethrough: text_style.strikethrough,
                        });

                        if editor_mode == EditorMode::Full {
                            // Line wrap pads its contents with fake whitespaces,
                            // avoid printing them
                            let is_soft_wrapped = is_row_soft_wrapped(row);
                            if highlighted_chunk.is_tab {
                                if non_whitespace_added || !is_soft_wrapped {
                                    invisibles.push(Invisible::Tab {
                                        line_start_offset: line.len(),
                                        line_end_offset: line.len() + line_chunk.len(),
                                    });
                                }
                            } else {
                                invisibles.extend(line_chunk.char_indices().filter_map(
                                    |(index, c)| {
                                        let is_whitespace = c.is_whitespace();
                                        non_whitespace_added |= !is_whitespace;
                                        if is_whitespace
                                            && (non_whitespace_added || !is_soft_wrapped)
                                        {
                                            Some(Invisible::Whitespace {
                                                line_offset: line.len() + index,
                                            })
                                        } else {
                                            None
                                        }
                                    },
                                ))
                            }
                        }

                        line.push_str(line_chunk);
                    }
                }
            }
        }

        layouts
    }

    #[allow(clippy::too_many_arguments)]
    fn prepaint(
        &mut self,
        line_height: Pixels,
        scroll_pixel_position: gpui::Point<Pixels>,
        row: DisplayRow,
        content_origin: gpui::Point<Pixels>,
        line_elements: &mut SmallVec<[AnyElement; 1]>,
        window: &mut Window,
        cx: &mut App,
    ) {
        let line_y = line_height * (row.as_f32() - scroll_pixel_position.y / line_height);
        let mut fragment_origin = content_origin + gpui::point(-scroll_pixel_position.x, line_y);
        for fragment in &mut self.fragments {
            match fragment {
                LineFragment::Text(line) => {
                    fragment_origin.x += line.width;
                }
                LineFragment::Element { element, size, .. } => {
                    let mut element = element
                        .take()
                        .expect("you can't prepaint LineWithInvisibles twice");

                    // Center the element vertically within the line.
                    let mut element_origin = fragment_origin;
                    element_origin.y += (line_height - size.height) / 2.;
                    element.prepaint_at(element_origin, window, cx);
                    line_elements.push(element);

                    fragment_origin.x += size.width;
                }
            }
        }
    }

    #[allow(clippy::too_many_arguments)]
    fn draw(
        &self,
        layout: &EditorLayout,
        row: DisplayRow,
        content_origin: gpui::Point<Pixels>,
        whitespace_setting: ShowWhitespaceSetting,
        selection_ranges: &[Range<DisplayPoint>],
        window: &mut Window,
        cx: &mut App,
    ) {
        let line_height = layout.position_map.line_height;
        let line_y = line_height
            * (row.as_f32() - layout.position_map.scroll_pixel_position.y / line_height);

        let mut fragment_origin =
            content_origin + gpui::point(-layout.position_map.scroll_pixel_position.x, line_y);

        for fragment in &self.fragments {
            match fragment {
                LineFragment::Text(line) => {
                    line.paint(fragment_origin, line_height, window, cx)
                        .log_err();
                    fragment_origin.x += line.width;
                }
                LineFragment::Element { size, .. } => {
                    fragment_origin.x += size.width;
                }
            }
        }

        self.draw_invisibles(
            selection_ranges,
            layout,
            content_origin,
            line_y,
            row,
            line_height,
            whitespace_setting,
            window,
            cx,
        );
    }

    #[allow(clippy::too_many_arguments)]
    fn draw_invisibles(
        &self,
        selection_ranges: &[Range<DisplayPoint>],
        layout: &EditorLayout,
        content_origin: gpui::Point<Pixels>,
        line_y: Pixels,
        row: DisplayRow,
        line_height: Pixels,
        whitespace_setting: ShowWhitespaceSetting,
        window: &mut Window,
        cx: &mut App,
    ) {
        let extract_whitespace_info = |invisible: &Invisible| {
            let (token_offset, token_end_offset, invisible_symbol) = match invisible {
                Invisible::Tab {
                    line_start_offset,
                    line_end_offset,
                } => (*line_start_offset, *line_end_offset, &layout.tab_invisible),
                Invisible::Whitespace { line_offset } => {
                    (*line_offset, line_offset + 1, &layout.space_invisible)
                }
            };

            let x_offset = self.x_for_index(token_offset);
            let invisible_offset =
                (layout.position_map.em_width - invisible_symbol.width).max(Pixels::ZERO) / 2.0;
            let origin = content_origin
                + gpui::point(
                    x_offset + invisible_offset - layout.position_map.scroll_pixel_position.x,
                    line_y,
                );

            (
                [token_offset, token_end_offset],
                Box::new(move |window: &mut Window, cx: &mut App| {
                    invisible_symbol
                        .paint(origin, line_height, window, cx)
                        .log_err();
                }),
            )
        };

        let invisible_iter = self.invisibles.iter().map(extract_whitespace_info);
        match whitespace_setting {
            ShowWhitespaceSetting::None => (),
            ShowWhitespaceSetting::All => invisible_iter.for_each(|(_, paint)| paint(window, cx)),
            ShowWhitespaceSetting::Selection => invisible_iter.for_each(|([start, _], paint)| {
                let invisible_point = DisplayPoint::new(row, start as u32);
                if !selection_ranges
                    .iter()
                    .any(|region| region.start <= invisible_point && invisible_point < region.end)
                {
                    return;
                }

                paint(window, cx);
            }),

            // For a whitespace to be on a boundary, any of the following conditions need to be met:
            // - It is a tab
            // - It is adjacent to an edge (start or end)
            // - It is adjacent to a whitespace (left or right)
            ShowWhitespaceSetting::Boundary => {
                // We'll need to keep track of the last invisible we've seen and then check if we are adjacent to it for some of
                // the above cases.
                // Note: We zip in the original `invisibles` to check for tab equality
                let mut last_seen: Option<(bool, usize, Box<dyn Fn(&mut Window, &mut App)>)> = None;
                for (([start, end], paint), invisible) in
                    invisible_iter.zip_eq(self.invisibles.iter())
                {
                    let should_render = match (&last_seen, invisible) {
                        (_, Invisible::Tab { .. }) => true,
                        (Some((_, last_end, _)), _) => *last_end == start,
                        _ => false,
                    };

                    if should_render || start == 0 || end == self.len {
                        paint(window, cx);

                        // Since we are scanning from the left, we will skip over the first available whitespace that is part
                        // of a boundary between non-whitespace segments, so we correct by manually redrawing it if needed.
                        if let Some((should_render_last, last_end, paint_last)) = last_seen {
                            // Note that we need to make sure that the last one is actually adjacent
                            if !should_render_last && last_end == start {
                                paint_last(window, cx);
                            }
                        }
                    }

                    // Manually render anything within a selection
                    let invisible_point = DisplayPoint::new(row, start as u32);
                    if selection_ranges.iter().any(|region| {
                        region.start <= invisible_point && invisible_point < region.end
                    }) {
                        paint(window, cx);
                    }

                    last_seen = Some((should_render, end, paint));
                }
            }
        }
    }

    pub fn x_for_index(&self, index: usize) -> Pixels {
        let mut fragment_start_x = Pixels::ZERO;
        let mut fragment_start_index = 0;

        for fragment in &self.fragments {
            match fragment {
                LineFragment::Text(shaped_line) => {
                    let fragment_end_index = fragment_start_index + shaped_line.len;
                    if index < fragment_end_index {
                        return fragment_start_x
                            + shaped_line.x_for_index(index - fragment_start_index);
                    }
                    fragment_start_x += shaped_line.width;
                    fragment_start_index = fragment_end_index;
                }
                LineFragment::Element { len, size, .. } => {
                    let fragment_end_index = fragment_start_index + len;
                    if index < fragment_end_index {
                        return fragment_start_x;
                    }
                    fragment_start_x += size.width;
                    fragment_start_index = fragment_end_index;
                }
            }
        }

        fragment_start_x
    }

    pub fn index_for_x(&self, x: Pixels) -> Option<usize> {
        let mut fragment_start_x = Pixels::ZERO;
        let mut fragment_start_index = 0;

        for fragment in &self.fragments {
            match fragment {
                LineFragment::Text(shaped_line) => {
                    let fragment_end_x = fragment_start_x + shaped_line.width;
                    if x < fragment_end_x {
                        return Some(
                            fragment_start_index + shaped_line.index_for_x(x - fragment_start_x)?,
                        );
                    }
                    fragment_start_x = fragment_end_x;
                    fragment_start_index += shaped_line.len;
                }
                LineFragment::Element { len, size, .. } => {
                    let fragment_end_x = fragment_start_x + size.width;
                    if x < fragment_end_x {
                        return Some(fragment_start_index);
                    }
                    fragment_start_index += len;
                    fragment_start_x = fragment_end_x;
                }
            }
        }

        None
    }

    pub fn font_id_for_index(&self, index: usize) -> Option<FontId> {
        let mut fragment_start_index = 0;

        for fragment in &self.fragments {
            match fragment {
                LineFragment::Text(shaped_line) => {
                    let fragment_end_index = fragment_start_index + shaped_line.len;
                    if index < fragment_end_index {
                        return shaped_line.font_id_for_index(index - fragment_start_index);
                    }
                    fragment_start_index = fragment_end_index;
                }
                LineFragment::Element { len, .. } => {
                    let fragment_end_index = fragment_start_index + len;
                    if index < fragment_end_index {
                        return None;
                    }
                    fragment_start_index = fragment_end_index;
                }
            }
        }

        None
    }
}

#[derive(Debug, Clone, Copy, PartialEq, Eq)]
enum Invisible {
    /// A tab character
    ///
    /// A tab character is internally represented by spaces (configured by the user's tab width)
    /// aligned to the nearest column, so it's necessary to store the start and end offset for
    /// adjacency checks.
    Tab {
        line_start_offset: usize,
        line_end_offset: usize,
    },
    Whitespace {
        line_offset: usize,
    },
}

impl EditorElement {
    /// Returns the rem size to use when rendering the [`EditorElement`].
    ///
    /// This allows UI elements to scale based on the `buffer_font_size`.
    fn rem_size(&self, cx: &mut App) -> Option<Pixels> {
        match self.editor.read(cx).mode {
            EditorMode::Full => {
                let buffer_font_size = self.style.text.font_size;
                match buffer_font_size {
                    AbsoluteLength::Pixels(pixels) => {
                        let rem_size_scale = {
                            // Our default UI font size is 14px on a 16px base scale.
                            // This means the default UI font size is 0.875rems.
                            let default_font_size_scale = 14. / ui::BASE_REM_SIZE_IN_PX;

                            // We then determine the delta between a single rem and the default font
                            // size scale.
                            let default_font_size_delta = 1. - default_font_size_scale;

                            // Finally, we add this delta to 1rem to get the scale factor that
                            // should be used to scale up the UI.
                            1. + default_font_size_delta
                        };

                        Some(pixels * rem_size_scale)
                    }
                    AbsoluteLength::Rems(rems) => {
                        Some(rems.to_pixels(ui::BASE_REM_SIZE_IN_PX.into()))
                    }
                }
            }
            // We currently use single-line and auto-height editors in UI contexts,
            // so we don't want to scale everything with the buffer font size, as it
            // ends up looking off.
            EditorMode::SingleLine { .. } | EditorMode::AutoHeight { .. } => None,
        }
    }
}

impl Element for EditorElement {
    type RequestLayoutState = ();
    type PrepaintState = EditorLayout;

    fn id(&self) -> Option<ElementId> {
        None
    }

    fn request_layout(
        &mut self,
        _: Option<&GlobalElementId>,
        window: &mut Window,
        cx: &mut App,
    ) -> (gpui::LayoutId, ()) {
        let rem_size = self.rem_size(cx);
        window.with_rem_size(rem_size, |window| {
            self.editor.update(cx, |editor, cx| {
                editor.set_style(self.style.clone(), window, cx);

                let layout_id = match editor.mode {
                    EditorMode::SingleLine { auto_width } => {
                        let rem_size = window.rem_size();

                        let height = self.style.text.line_height_in_pixels(rem_size);
                        if auto_width {
                            let editor_handle = cx.entity().clone();
                            let style = self.style.clone();
                            window.request_measured_layout(
                                Style::default(),
                                move |_, _, window, cx| {
                                    let editor_snapshot = editor_handle
                                        .update(cx, |editor, cx| editor.snapshot(window, cx));
                                    let line = Self::layout_lines(
                                        DisplayRow(0)..DisplayRow(1),
                                        &editor_snapshot,
                                        &style,
                                        px(f32::MAX),
                                        |_| false, // Single lines never soft wrap
                                        window,
                                        cx,
                                    )
                                    .pop()
                                    .unwrap();

                                    let font_id =
                                        window.text_system().resolve_font(&style.text.font());
                                    let font_size =
                                        style.text.font_size.to_pixels(window.rem_size());
                                    let em_width =
                                        window.text_system().em_width(font_id, font_size).unwrap();

                                    size(line.width + em_width, height)
                                },
                            )
                        } else {
                            let mut style = Style::default();
                            style.size.height = height.into();
                            style.size.width = relative(1.).into();
                            window.request_layout(style, None, cx)
                        }
                    }
                    EditorMode::AutoHeight { max_lines } => {
                        let editor_handle = cx.entity().clone();
                        let max_line_number_width =
                            self.max_line_number_width(&editor.snapshot(window, cx), window, cx);
                        window.request_measured_layout(
                            Style::default(),
                            move |known_dimensions, available_space, window, cx| {
                                editor_handle
                                    .update(cx, |editor, cx| {
                                        compute_auto_height_layout(
                                            editor,
                                            max_lines,
                                            max_line_number_width,
                                            known_dimensions,
                                            available_space.width,
                                            window,
                                            cx,
                                        )
                                    })
                                    .unwrap_or_default()
                            },
                        )
                    }
                    EditorMode::Full => {
                        let mut style = Style::default();
                        style.size.width = relative(1.).into();
                        style.size.height = relative(1.).into();
                        window.request_layout(style, None, cx)
                    }
                };

                (layout_id, ())
            })
        })
    }

    fn prepaint(
        &mut self,
        _: Option<&GlobalElementId>,
        bounds: Bounds<Pixels>,
        _: &mut Self::RequestLayoutState,
        window: &mut Window,
        cx: &mut App,
    ) -> Self::PrepaintState {
        let text_style = TextStyleRefinement {
            font_size: Some(self.style.text.font_size),
            line_height: Some(self.style.text.line_height),
            ..Default::default()
        };
        let focus_handle = self.editor.focus_handle(cx);
        window.set_view_id(self.editor.entity_id());
        window.set_focus_handle(&focus_handle, cx);

        let mut breakpoint_rows = self
            .editor
            .update(cx, |editor, cx| editor.active_breakpoint_points(window, cx));

        let rem_size = self.rem_size(cx);
        window.with_rem_size(rem_size, |window| {
            window.with_text_style(Some(text_style), |window| {
                window.with_content_mask(Some(ContentMask { bounds }), |window| {
                    let mut snapshot = self
                        .editor
                        .update(cx, |editor, cx| editor.snapshot(window, cx));
                    let style = self.style.clone();

                    let font_id = window.text_system().resolve_font(&style.text.font());
                    let font_size = style.text.font_size.to_pixels(window.rem_size());
                    let line_height = style.text.line_height_in_pixels(window.rem_size());
                    let em_width = window.text_system().em_width(font_id, font_size).unwrap();
                    let em_advance = window.text_system().em_advance(font_id, font_size).unwrap();

                    let letter_size = size(em_width, line_height);

                    let gutter_dimensions = snapshot
                        .gutter_dimensions(
                            font_id,
                            font_size,
                            self.max_line_number_width(&snapshot, window, cx),
                            cx,
                        )
                        .unwrap_or_default();
                    let text_width = bounds.size.width - gutter_dimensions.width;

                    let editor_width = text_width - gutter_dimensions.margin - em_width;

                    snapshot = self.editor.update(cx, |editor, cx| {
                        editor.last_bounds = Some(bounds);
                        editor.gutter_dimensions = gutter_dimensions;
                        editor.set_visible_line_count(bounds.size.height / line_height, window, cx);

                        if matches!(editor.mode, EditorMode::AutoHeight { .. }) {
                            snapshot
                        } else {
                            let wrap_width = match editor.soft_wrap_mode(cx) {
                                SoftWrap::GitDiff => None,
                                SoftWrap::None => Some((MAX_LINE_LEN / 2) as f32 * em_advance),
                                SoftWrap::EditorWidth => Some(editor_width),
                                SoftWrap::Column(column) => Some(column as f32 * em_advance),
                                SoftWrap::Bounded(column) => {
                                    Some(editor_width.min(column as f32 * em_advance))
                                }
                            };

                            if editor.set_wrap_width(wrap_width, cx) {
                                editor.snapshot(window, cx)
                            } else {
                                snapshot
                            }
                        }
                    });

                    let wrap_guides = self
                        .editor
                        .read(cx)
                        .wrap_guides(cx)
                        .iter()
                        .map(|(guide, active)| (self.column_pixels(*guide, window, cx), *active))
                        .collect::<SmallVec<[_; 2]>>();

                    let hitbox = window.insert_hitbox(bounds, false);
                    let gutter_hitbox =
                        window.insert_hitbox(gutter_bounds(bounds, gutter_dimensions), false);
                    let text_hitbox = window.insert_hitbox(
                        Bounds {
                            origin: gutter_hitbox.top_right(),
                            size: size(text_width, bounds.size.height),
                        },
                        false,
                    );
                    // Offset the content_bounds from the text_bounds by the gutter margin (which
                    // is roughly half a character wide) to make hit testing work more like how we want.
                    let content_origin =
                        text_hitbox.origin + point(gutter_dimensions.margin, Pixels::ZERO);

                    let scrollbar_bounds =
                        Bounds::from_corners(content_origin, bounds.bottom_right());

                    let height_in_lines = scrollbar_bounds.size.height / line_height;

                    // NOTE: The max row number in the current file, minus one
                    let max_row = snapshot.max_point().row().as_f32();

                    // NOTE: The max scroll position for the top of the window
                    let max_scroll_top = if matches!(snapshot.mode, EditorMode::AutoHeight { .. }) {
                        (max_row - height_in_lines + 1.).max(0.)
                    } else {
                        let settings = EditorSettings::get_global(cx);
                        match settings.scroll_beyond_last_line {
                            ScrollBeyondLastLine::OnePage => max_row,
                            ScrollBeyondLastLine::Off => (max_row - height_in_lines + 1.).max(0.),
                            ScrollBeyondLastLine::VerticalScrollMargin => {
                                (max_row - height_in_lines + 1. + settings.vertical_scroll_margin)
                                    .max(0.)
                            }
                        }
                    };

                    // TODO: Autoscrolling for both axes
                    let mut autoscroll_request = None;
                    let mut autoscroll_containing_element = false;
                    let mut autoscroll_horizontally = false;
                    self.editor.update(cx, |editor, cx| {
                        autoscroll_request = editor.autoscroll_request();
                        autoscroll_containing_element =
                            autoscroll_request.is_some() || editor.has_pending_selection();
                        // TODO: Is this horizontal or vertical?!
                        autoscroll_horizontally = editor.autoscroll_vertically(
                            bounds,
                            line_height,
                            max_scroll_top,
                            window,
                            cx,
                        );
                        snapshot = editor.snapshot(window, cx);
                    });

                    let mut scroll_position = snapshot.scroll_position();
                    // The scroll position is a fractional point, the whole number of which represents
                    // the top of the window in terms of display rows.
                    let start_row = DisplayRow(scroll_position.y as u32);
                    let max_row = snapshot.max_point().row();
                    let end_row = cmp::min(
                        (scroll_position.y + height_in_lines).ceil() as u32,
                        max_row.next_row().0,
                    );
                    let end_row = DisplayRow(end_row);

                    let row_infos = snapshot
                        .row_infos(start_row)
                        .take((start_row..end_row).len())
                        .collect::<Vec<RowInfo>>();
                    let is_row_soft_wrapped = |row: usize| {
                        row_infos
                            .get(row)
                            .map_or(true, |info| info.buffer_row.is_none())
                    };

                    let start_anchor = if start_row == Default::default() {
                        Anchor::min()
                    } else {
                        snapshot.buffer_snapshot.anchor_before(
                            DisplayPoint::new(start_row, 0).to_offset(&snapshot, Bias::Left),
                        )
                    };
                    let end_anchor = if end_row > max_row {
                        Anchor::max()
                    } else {
                        snapshot.buffer_snapshot.anchor_before(
                            DisplayPoint::new(end_row, 0).to_offset(&snapshot, Bias::Right),
                        )
                    };

                    let mut highlighted_rows = self
                        .editor
                        .update(cx, |editor, cx| editor.highlighted_display_rows(window, cx));

                    for (ix, row_info) in row_infos.iter().enumerate() {
                        let color = match row_info.diff_status {
                            Some(DiffHunkStatus::Added) => style.status.created_background,
                            Some(DiffHunkStatus::Removed) => style.status.deleted_background,
                            _ => continue,
                        };
                        highlighted_rows
                            .entry(start_row + DisplayRow(ix as u32))
                            .or_insert(color);
                    }

                    let highlighted_ranges = self.editor.read(cx).background_highlights_in_range(
                        start_anchor..end_anchor,
                        &snapshot.display_snapshot,
                        cx.theme().colors(),
                    );
                    let highlighted_gutter_ranges =
                        self.editor.read(cx).gutter_highlights_in_range(
                            start_anchor..end_anchor,
                            &snapshot.display_snapshot,
                            cx,
                        );

                    let redacted_ranges = self.editor.read(cx).redacted_ranges(
                        start_anchor..end_anchor,
                        &snapshot.display_snapshot,
                        cx,
                    );

                    let (local_selections, selected_buffer_ids): (
                        Vec<Selection<Point>>,
                        Vec<BufferId>,
                    ) = self.editor.update(cx, |editor, cx| {
                        let all_selections = editor.selections.all::<Point>(cx);
                        let selected_buffer_ids = if editor.is_singleton(cx) {
                            Vec::new()
                        } else {
                            let mut selected_buffer_ids = Vec::with_capacity(all_selections.len());

                            for selection in all_selections {
                                for buffer_id in snapshot
                                    .buffer_snapshot
                                    .buffer_ids_for_range(selection.range())
                                {
                                    if selected_buffer_ids.last() != Some(&buffer_id) {
                                        selected_buffer_ids.push(buffer_id);
                                    }
                                }
                            }

                            selected_buffer_ids
                        };

                        let mut selections = editor
                            .selections
                            .disjoint_in_range(start_anchor..end_anchor, cx);
                        selections.extend(editor.selections.pending(cx));

                        (selections, selected_buffer_ids)
                    });

                    let (selections, active_rows, newest_selection_head) = self.layout_selections(
                        start_anchor,
                        end_anchor,
                        &local_selections,
                        &snapshot,
                        start_row,
                        end_row,
                        window,
                        cx,
                    );

                    let line_numbers = self.layout_line_numbers(
                        Some(&gutter_hitbox),
                        gutter_dimensions,
                        line_height,
                        scroll_position,
                        start_row..end_row,
                        &row_infos,
                        &active_rows,
                        newest_selection_head,
                        &snapshot,
                        &breakpoint_rows,
                        window,
                        cx,
                    );

                    // We add the gutter breakpoint indicator to breakpoint_rows after painting
                    // line numbers so we don't paint a line number debug accent color if a user
                    // has their mouse over that line when a breakpoint isn't there
                    let gutter_breakpoint_indicator =
                        self.editor.read(cx).gutter_breakpoint_indicator;
                    if let Some(gutter_breakpoint_point) = gutter_breakpoint_indicator {
                        breakpoint_rows
                            .entry(gutter_breakpoint_point.row())
                            .or_insert(Breakpoint {
                                active_position: Some(
                                    snapshot
                                        .display_point_to_breakpoint_anchor(gutter_breakpoint_point)
                                        .text_anchor,
                                ),
                                cached_position: 0,
                                kind: BreakpointKind::Standard,
                            });
                    }

                    let mut crease_toggles =
                        window.with_element_namespace("crease_toggles", |window| {
                            self.layout_crease_toggles(
                                start_row..end_row,
                                &row_infos,
                                &active_rows,
                                &snapshot,
                                window,
                                cx,
                            )
                        });
                    let crease_trailers =
                        window.with_element_namespace("crease_trailers", |window| {
                            self.layout_crease_trailers(
                                row_infos.iter().copied(),
                                &snapshot,
                                window,
                                cx,
                            )
                        });

                    let display_hunks = self.layout_gutter_diff_hunks(
                        line_height,
                        &gutter_hitbox,
                        start_row..end_row,
                        &snapshot,
                        window,
                        cx,
                    );

                    let mut line_layouts = Self::layout_lines(
                        start_row..end_row,
                        &snapshot,
                        &self.style,
                        editor_width,
                        is_row_soft_wrapped,
                        window,
                        cx,
                    );

                    let longest_line_blame_width = self
                        .editor
                        .update(cx, |editor, cx| {
                            if !editor.show_git_blame_inline {
                                return None;
                            }
                            let blame = editor.blame.as_ref()?;
                            let blame_entry = blame
                                .update(cx, |blame, cx| {
                                    let row_infos =
                                        snapshot.row_infos(snapshot.longest_row()).next()?;
                                    blame.blame_for_rows(&[row_infos], cx).next()
                                })
                                .flatten()?;
                            let workspace = editor.workspace.as_ref().map(|(w, _)| w.to_owned());
                            let mut element = render_inline_blame_entry(
                                blame,
                                blame_entry,
                                &style,
                                workspace,
                                cx,
                            );
                            let inline_blame_padding = INLINE_BLAME_PADDING_EM_WIDTHS * em_advance;
                            Some(
                                element
                                    .layout_as_root(AvailableSpace::min_size(), window, cx)
                                    .width
                                    + inline_blame_padding,
                            )
                        })
                        .unwrap_or(Pixels::ZERO);

                    let longest_line_width = layout_line(
                        snapshot.longest_row(),
                        &snapshot,
                        &style,
                        editor_width,
                        is_row_soft_wrapped,
                        window,
                        cx,
                    )
                    .width;

                    let scrollbar_range_data = ScrollbarRangeData::new(
                        scrollbar_bounds,
                        letter_size,
                        &snapshot,
                        longest_line_width,
                        longest_line_blame_width,
                        &style,
                        cx,
                    );

                    let scroll_range_bounds = scrollbar_range_data.scroll_range;
                    let mut scroll_width = scroll_range_bounds.size.width;

                    let sticky_header_excerpt = if snapshot.buffer_snapshot.show_headers() {
                        snapshot.sticky_header_excerpt(start_row)
                    } else {
                        None
                    };
                    let sticky_header_excerpt_id =
                        sticky_header_excerpt.as_ref().map(|top| top.excerpt.id);

                    let blocks = window.with_element_namespace("blocks", |window| {
                        self.render_blocks(
                            start_row..end_row,
                            &snapshot,
                            &hitbox,
                            &text_hitbox,
                            editor_width,
                            &mut scroll_width,
                            &gutter_dimensions,
                            em_width,
                            gutter_dimensions.full_width(),
                            line_height,
                            &line_layouts,
                            &local_selections,
                            &selected_buffer_ids,
                            is_row_soft_wrapped,
                            sticky_header_excerpt_id,
                            window,
                            cx,
                        )
                    });
                    let mut blocks = match blocks {
                        Ok(blocks) => blocks,
                        Err(resized_blocks) => {
                            self.editor.update(cx, |editor, cx| {
                                editor.resize_blocks(resized_blocks, autoscroll_request, cx)
                            });
                            return self.prepaint(None, bounds, &mut (), window, cx);
                        }
                    };

                    let sticky_buffer_header = sticky_header_excerpt.map(|sticky_header_excerpt| {
                        window.with_element_namespace("blocks", |window| {
                            self.layout_sticky_buffer_header(
                                sticky_header_excerpt,
                                scroll_position.y,
                                line_height,
                                &snapshot,
                                &hitbox,
                                &selected_buffer_ids,
                                window,
                                cx,
                            )
                        })
                    });

                    let start_buffer_row =
                        MultiBufferRow(start_anchor.to_point(&snapshot.buffer_snapshot).row);
                    let end_buffer_row =
                        MultiBufferRow(end_anchor.to_point(&snapshot.buffer_snapshot).row);

                    let scroll_max = point(
                        ((scroll_width - scrollbar_bounds.size.width) / em_width).max(0.0),
                        max_row.as_f32(),
                    );

                    self.editor.update(cx, |editor, cx| {
                        let clamped = editor.scroll_manager.clamp_scroll_left(scroll_max.x);

                        let autoscrolled = if autoscroll_horizontally {
                            editor.autoscroll_horizontally(
                                start_row,
                                editor_width - (letter_size.width / 2.0),
                                scroll_width,
                                em_width,
                                &line_layouts,
                                cx,
                            )
                        } else {
                            false
                        };

                        if clamped || autoscrolled {
                            snapshot = editor.snapshot(window, cx);
                            scroll_position = snapshot.scroll_position();
                        }
                    });

                    let scroll_pixel_position = point(
                        scroll_position.x * em_width,
                        scroll_position.y * line_height,
                    );

                    let indent_guides = self.layout_indent_guides(
                        content_origin,
                        text_hitbox.origin,
                        start_buffer_row..end_buffer_row,
                        scroll_pixel_position,
                        line_height,
                        &snapshot,
                        window,
                        cx,
                    );

                    let crease_trailers =
                        window.with_element_namespace("crease_trailers", |window| {
                            self.prepaint_crease_trailers(
                                crease_trailers,
                                &line_layouts,
                                line_height,
                                content_origin,
                                scroll_pixel_position,
                                em_width,
                                window,
                                cx,
                            )
                        });

                    let mut inline_blame = None;
                    if let Some(newest_selection_head) = newest_selection_head {
                        let display_row = newest_selection_head.row();
                        if (start_row..end_row).contains(&display_row) {
                            let line_ix = display_row.minus(start_row) as usize;
                            let row_info = &row_infos[line_ix];
                            let line_layout = &line_layouts[line_ix];
                            let crease_trailer_layout = crease_trailers[line_ix].as_ref();
                            inline_blame = self.layout_inline_blame(
                                display_row,
                                row_info,
                                line_layout,
                                crease_trailer_layout,
                                em_width,
                                content_origin,
                                scroll_pixel_position,
                                line_height,
                                window,
                                cx,
                            );
                        }
                    }

                    let blamed_display_rows = self.layout_blame_entries(
                        &row_infos,
                        em_width,
                        scroll_position,
                        line_height,
                        &gutter_hitbox,
                        gutter_dimensions.git_blame_entries_width,
                        window,
                        cx,
                    );

                    let scroll_max = point(
                        ((scroll_width - scrollbar_bounds.size.width) / em_width).max(0.0),
                        max_scroll_top,
                    );

                    self.editor.update(cx, |editor, cx| {
                        let clamped = editor.scroll_manager.clamp_scroll_left(scroll_max.x);

                        let autoscrolled = if autoscroll_horizontally {
                            editor.autoscroll_horizontally(
                                start_row,
                                editor_width - (letter_size.width / 2.0),
                                scroll_width,
                                em_width,
                                &line_layouts,
                                cx,
                            )
                        } else {
                            false
                        };

                        if clamped || autoscrolled {
                            snapshot = editor.snapshot(window, cx);
                            scroll_position = snapshot.scroll_position();
                        }
                    });

                    let line_elements = self.prepaint_lines(
                        start_row,
                        &mut line_layouts,
                        line_height,
                        scroll_pixel_position,
                        content_origin,
                        window,
                        cx,
                    );

                    let mut block_start_rows = HashSet::default();

                    window.with_element_namespace("blocks", |window| {
                        self.layout_blocks(
                            &mut blocks,
                            &mut block_start_rows,
                            &hitbox,
                            line_height,
                            scroll_pixel_position,
                            window,
                            cx,
                        );
                    });

                    let cursors = self.collect_cursors(&snapshot, cx);
                    let visible_row_range = start_row..end_row;
                    let non_visible_cursors = cursors
                        .iter()
                        .any(move |c| !visible_row_range.contains(&c.0.row()));

                    let visible_cursors = self.layout_visible_cursors(
                        &snapshot,
                        &selections,
                        &block_start_rows,
                        start_row..end_row,
                        &line_layouts,
                        &text_hitbox,
                        content_origin,
                        scroll_position,
                        scroll_pixel_position,
                        line_height,
                        em_width,
                        em_advance,
                        autoscroll_containing_element,
                        window,
                        cx,
                    );

                    let scrollbars_layout = self.layout_scrollbars(
                        &snapshot,
                        scrollbar_range_data,
                        scroll_position,
                        non_visible_cursors,
                        window,
                        cx,
                    );

                    let gutter_settings = EditorSettings::get_global(cx).gutter;

                    let rows_with_hunk_bounds = display_hunks
                        .iter()
                        .filter_map(|(hunk, hitbox)| Some((hunk, hitbox.as_ref()?.bounds)))
                        .fold(
                            HashMap::default(),
                            |mut rows_with_hunk_bounds, (hunk, bounds)| {
                                match hunk {
                                    DisplayDiffHunk::Folded { display_row } => {
                                        rows_with_hunk_bounds.insert(*display_row, bounds);
                                    }
                                    DisplayDiffHunk::Unfolded {
                                        display_row_range, ..
                                    } => {
                                        for display_row in display_row_range.iter_rows() {
                                            rows_with_hunk_bounds.insert(display_row, bounds);
                                        }
                                    }
                                }
                                rows_with_hunk_bounds
                            },
                        );
                    let mut code_actions_indicator = None;
                    if let Some(newest_selection_head) = newest_selection_head {
                        let newest_selection_point =
                            newest_selection_head.to_point(&snapshot.display_snapshot);

                        if (start_row..end_row).contains(&newest_selection_head.row()) {
                            self.layout_cursor_popovers(
                                line_height,
                                &text_hitbox,
                                content_origin,
                                start_row,
                                scroll_pixel_position,
                                &line_layouts,
                                newest_selection_head,
                                newest_selection_point,
                                &style,
                                window,
                                cx,
                            );

                            let show_code_actions = snapshot
                                .show_code_actions
                                .unwrap_or(gutter_settings.code_actions);
                            if show_code_actions {
                                let newest_selection_point =
                                    newest_selection_head.to_point(&snapshot.display_snapshot);
                                if !snapshot
                                    .is_line_folded(MultiBufferRow(newest_selection_point.row))
                                {
                                    let buffer = snapshot.buffer_snapshot.buffer_line_for_row(
                                        MultiBufferRow(newest_selection_point.row),
                                    );
                                    if let Some((buffer, range)) = buffer {
                                        let buffer_id = buffer.remote_id();
                                        let row = range.start.row;
                                        let has_test_indicator = self
                                            .editor
                                            .read(cx)
                                            .tasks
                                            .contains_key(&(buffer_id, row));

                                        if !has_test_indicator {
                                            code_actions_indicator = self
                                                .layout_code_actions_indicator(
                                                    line_height,
                                                    newest_selection_head,
                                                    scroll_pixel_position,
                                                    &gutter_dimensions,
                                                    &gutter_hitbox,
                                                    &rows_with_hunk_bounds,
                                                    &mut breakpoint_rows,
                                                    window,
                                                    cx,
                                                );
                                        }
                                    }
                                }
                            }
                        }
                    }

                    self.layout_gutter_menu(
                        line_height,
                        &text_hitbox,
                        content_origin,
                        scroll_pixel_position,
                        gutter_dimensions.width - gutter_dimensions.left_padding,
                        window,
                        cx,
                    );

                    let test_indicators = if gutter_settings.runnables {
                        self.layout_run_indicators(
                            line_height,
                            start_row..end_row,
                            scroll_pixel_position,
                            &gutter_dimensions,
                            &gutter_hitbox,
                            &rows_with_hunk_bounds,
                            &snapshot,
                            &mut breakpoint_rows,
                            window,
                            cx,
                        )
                    } else {
                        Vec::new()
                    };

                    let breakpoints = self.layout_breakpoints(
                        line_height,
                        start_row..end_row,
                        scroll_pixel_position,
                        &gutter_dimensions,
                        &gutter_hitbox,
                        &rows_with_hunk_bounds,
                        &snapshot,
                        breakpoint_rows,
                        window,
                        cx,
                    );

                    self.layout_signature_help(
                        &hitbox,
                        content_origin,
                        scroll_pixel_position,
                        newest_selection_head,
                        start_row,
                        &line_layouts,
                        line_height,
                        em_width,
                        window,
                        cx,
                    );

                    if !cx.has_active_drag() {
                        self.layout_hover_popovers(
                            &snapshot,
                            &hitbox,
                            &text_hitbox,
                            start_row..end_row,
                            content_origin,
                            scroll_pixel_position,
                            &line_layouts,
                            line_height,
                            em_width,
                            window,
                            cx,
                        );
                    }

                    let inline_completion_popover = self.layout_inline_completion_popover(
                        &text_hitbox.bounds,
                        &snapshot,
                        start_row..end_row,
                        scroll_position.y,
                        scroll_position.y + height_in_lines,
                        &line_layouts,
                        line_height,
                        scroll_pixel_position,
                        newest_selection_head,
                        editor_width,
                        &style,
                        window,
                        cx,
                    );

                    let mouse_context_menu = self.layout_mouse_context_menu(
                        &snapshot,
                        start_row..end_row,
                        content_origin,
                        window,
                        cx,
                    );

                    window.with_element_namespace("crease_toggles", |window| {
                        self.prepaint_crease_toggles(
                            &mut crease_toggles,
                            line_height,
                            &gutter_dimensions,
                            gutter_settings,
                            scroll_pixel_position,
                            &gutter_hitbox,
                            window,
                            cx,
                        )
                    });

                    let invisible_symbol_font_size = font_size / 2.;
                    let tab_invisible = window
                        .text_system()
                        .shape_line(
                            "→".into(),
                            invisible_symbol_font_size,
                            &[TextRun {
                                len: "→".len(),
                                font: self.style.text.font(),
                                color: cx.theme().colors().editor_invisible,
                                background_color: None,
                                underline: None,
                                strikethrough: None,
                            }],
                        )
                        .unwrap();
                    let space_invisible = window
                        .text_system()
                        .shape_line(
                            "•".into(),
                            invisible_symbol_font_size,
                            &[TextRun {
                                len: "•".len(),
                                font: self.style.text.font(),
                                color: cx.theme().colors().editor_invisible,
                                background_color: None,
                                underline: None,
                                strikethrough: None,
                            }],
                        )
                        .unwrap();

                    let mode = snapshot.mode;

                    let position_map = Rc::new(PositionMap {
                        size: bounds.size,
                        scroll_pixel_position,
                        scroll_max,
                        line_layouts,
                        line_height,
                        em_width,
                        em_advance,
                        snapshot,
                        gutter_hitbox: gutter_hitbox.clone(),
                        text_hitbox: text_hitbox.clone(),
                    });

                    self.editor.update(cx, |editor, _| {
                        editor.last_position_map = Some(position_map.clone())
                    });

                    let hunk_controls = self.layout_diff_hunk_controls(
                        start_row..end_row,
                        &row_infos,
                        &text_hitbox,
                        &position_map,
                        newest_selection_head,
                        line_height,
                        scroll_pixel_position,
                        &display_hunks,
                        self.editor.clone(),
                        window,
                        cx,
                    );

                    EditorLayout {
                        mode,
                        position_map,
                        visible_display_row_range: start_row..end_row,
                        wrap_guides,
                        indent_guides,
                        hitbox,
                        gutter_hitbox,
                        display_hunks,
                        content_origin,
                        scrollbars_layout,
                        active_rows,
                        highlighted_rows,
                        highlighted_ranges,
                        highlighted_gutter_ranges,
                        redacted_ranges,
                        line_elements,
                        line_numbers,
                        blamed_display_rows,
                        inline_blame,
                        blocks,
                        cursors,
                        visible_cursors,
                        selections,
                        inline_completion_popover,
                        diff_hunk_controls: hunk_controls,
                        mouse_context_menu,
                        test_indicators,
                        breakpoints,
                        code_actions_indicator,
                        crease_toggles,
                        crease_trailers,
                        tab_invisible,
                        space_invisible,
                        sticky_buffer_header,
                    }
                })
            })
        })
    }

    fn paint(
        &mut self,
        _: Option<&GlobalElementId>,
        bounds: Bounds<gpui::Pixels>,
        _: &mut Self::RequestLayoutState,
        layout: &mut Self::PrepaintState,
        window: &mut Window,
        cx: &mut App,
    ) {
        let focus_handle = self.editor.focus_handle(cx);
        let key_context = self
            .editor
            .update(cx, |editor, cx| editor.key_context(window, cx));

        window.set_key_context(key_context);
        window.handle_input(
            &focus_handle,
            ElementInputHandler::new(bounds, self.editor.clone()),
            cx,
        );
        self.register_actions(window, cx);
        self.register_key_listeners(window, cx, layout);

        let text_style = TextStyleRefinement {
            font_size: Some(self.style.text.font_size),
            line_height: Some(self.style.text.line_height),
            ..Default::default()
        };
        let rem_size = self.rem_size(cx);
        window.with_rem_size(rem_size, |window| {
            window.with_text_style(Some(text_style), |window| {
                window.with_content_mask(Some(ContentMask { bounds }), |window| {
                    self.paint_mouse_listeners(layout, window, cx);
                    self.paint_background(layout, window, cx);
                    self.paint_indent_guides(layout, window, cx);

                    if layout.gutter_hitbox.size.width > Pixels::ZERO {
                        self.paint_blamed_display_rows(layout, window, cx);
                        self.paint_line_numbers(layout, window, cx);
                    }

                    self.paint_text(layout, window, cx);

                    if layout.gutter_hitbox.size.width > Pixels::ZERO {
                        self.paint_gutter_highlights(layout, window, cx);
                        self.paint_gutter_indicators(layout, window, cx);
                    }

                    if !layout.blocks.is_empty() {
                        window.with_element_namespace("blocks", |window| {
                            self.paint_blocks(layout, window, cx);
                        });
                    }

                    window.with_element_namespace("blocks", |window| {
                        if let Some(mut sticky_header) = layout.sticky_buffer_header.take() {
                            sticky_header.paint(window, cx)
                        }
                    });

                    self.paint_scrollbars(layout, window, cx);
                    self.paint_inline_completion_popover(layout, window, cx);
                    self.paint_mouse_context_menu(layout, window, cx);
                });
            })
        })
    }
}

pub(super) fn gutter_bounds(
    editor_bounds: Bounds<Pixels>,
    gutter_dimensions: GutterDimensions,
) -> Bounds<Pixels> {
    Bounds {
        origin: editor_bounds.origin,
        size: size(gutter_dimensions.width, editor_bounds.size.height),
    }
}

struct ScrollbarRangeData {
    scrollbar_bounds: Bounds<Pixels>,
    scroll_range: Bounds<Pixels>,
    letter_size: Size<Pixels>,
}

impl ScrollbarRangeData {
    pub fn new(
        scrollbar_bounds: Bounds<Pixels>,
        letter_size: Size<Pixels>,
        snapshot: &EditorSnapshot,
        longest_line_width: Pixels,
        longest_line_blame_width: Pixels,
        style: &EditorStyle,

        cx: &mut App,
    ) -> ScrollbarRangeData {
        // TODO: Simplify this function down, it requires a lot of parameters
        let max_row = snapshot.max_point().row();
        let text_bounds_size = size(longest_line_width, max_row.0 as f32 * letter_size.height);

        let scrollbar_width = style.scrollbar_width;

        let settings = EditorSettings::get_global(cx);
        let scroll_beyond_last_line: Pixels = match settings.scroll_beyond_last_line {
            ScrollBeyondLastLine::OnePage => px(scrollbar_bounds.size.height / letter_size.height),
            ScrollBeyondLastLine::Off => px(1.),
            ScrollBeyondLastLine::VerticalScrollMargin => px(1.0 + settings.vertical_scroll_margin),
        };

        let overscroll = size(
            scrollbar_width + (letter_size.width / 2.0) + longest_line_blame_width,
            letter_size.height * scroll_beyond_last_line,
        );

        let scroll_range = Bounds {
            origin: scrollbar_bounds.origin,
            size: text_bounds_size + overscroll,
        };

        ScrollbarRangeData {
            scrollbar_bounds,
            scroll_range,
            letter_size,
        }
    }
}

impl IntoElement for EditorElement {
    type Element = Self;

    fn into_element(self) -> Self::Element {
        self
    }
}

pub struct EditorLayout {
    position_map: Rc<PositionMap>,
    hitbox: Hitbox,
    gutter_hitbox: Hitbox,
    content_origin: gpui::Point<Pixels>,
    scrollbars_layout: AxisPair<Option<ScrollbarLayout>>,
    mode: EditorMode,
    wrap_guides: SmallVec<[(Pixels, bool); 2]>,
    indent_guides: Option<Vec<IndentGuideLayout>>,
    visible_display_row_range: Range<DisplayRow>,
    active_rows: BTreeMap<DisplayRow, bool>,
    highlighted_rows: BTreeMap<DisplayRow, Hsla>,
    line_elements: SmallVec<[AnyElement; 1]>,
    line_numbers: Arc<HashMap<MultiBufferRow, LineNumberLayout>>,
    display_hunks: Vec<(DisplayDiffHunk, Option<Hitbox>)>,
    blamed_display_rows: Option<Vec<AnyElement>>,
    inline_blame: Option<AnyElement>,
    blocks: Vec<BlockLayout>,
    highlighted_ranges: Vec<(Range<DisplayPoint>, Hsla)>,
    highlighted_gutter_ranges: Vec<(Range<DisplayPoint>, Hsla)>,
    redacted_ranges: Vec<Range<DisplayPoint>>,
    cursors: Vec<(DisplayPoint, Hsla)>,
    visible_cursors: Vec<CursorLayout>,
    selections: Vec<(PlayerColor, Vec<SelectionLayout>)>,
    code_actions_indicator: Option<AnyElement>,
    test_indicators: Vec<AnyElement>,
    breakpoints: Vec<AnyElement>,
    crease_toggles: Vec<Option<AnyElement>>,
    diff_hunk_controls: Vec<AnyElement>,
    crease_trailers: Vec<Option<CreaseTrailerLayout>>,
    inline_completion_popover: Option<AnyElement>,
    mouse_context_menu: Option<AnyElement>,
    tab_invisible: ShapedLine,
    space_invisible: ShapedLine,
    sticky_buffer_header: Option<AnyElement>,
}

impl EditorLayout {
    fn line_end_overshoot(&self) -> Pixels {
        0.15 * self.position_map.line_height
    }
}

struct LineNumberLayout {
    shaped_line: ShapedLine,
    hitbox: Option<Hitbox>,
    display_row: DisplayRow,
}

struct ColoredRange<T> {
    start: T,
    end: T,
    color: Hsla,
}

#[derive(Clone)]
struct ScrollbarLayout {
    hitbox: Hitbox,
    visible_range: Range<f32>,
    visible: bool,
    text_unit_size: Pixels,
    thumb_size: Pixels,
    axis: Axis,
}

impl ScrollbarLayout {
    const BORDER_WIDTH: Pixels = px(1.0);
    const LINE_MARKER_HEIGHT: Pixels = px(2.0);
    const MIN_MARKER_HEIGHT: Pixels = px(5.0);
    // const MIN_THUMB_HEIGHT: Pixels = px(20.0);

    fn thumb_bounds(&self) -> Bounds<Pixels> {
        match self.axis {
            Axis::Vertical => {
                let thumb_top = self.y_for_row(self.visible_range.start);
                let thumb_bottom = thumb_top + self.thumb_size;
                Bounds::from_corners(
                    point(self.hitbox.left(), thumb_top),
                    point(self.hitbox.right(), thumb_bottom),
                )
            }
            Axis::Horizontal => {
                let thumb_left =
                    self.hitbox.left() + self.visible_range.start * self.text_unit_size;
                let thumb_right = thumb_left + self.thumb_size;
                Bounds::from_corners(
                    point(thumb_left, self.hitbox.top()),
                    point(thumb_right, self.hitbox.bottom()),
                )
            }
        }
    }

    fn y_for_row(&self, row: f32) -> Pixels {
        self.hitbox.top() + row * self.text_unit_size
    }

    fn marker_quads_for_ranges(
        &self,
        row_ranges: impl IntoIterator<Item = ColoredRange<DisplayRow>>,
        column: Option<usize>,
    ) -> Vec<PaintQuad> {
        struct MinMax {
            min: Pixels,
            max: Pixels,
        }
        let (x_range, height_limit) = if let Some(column) = column {
            let column_width = px(((self.hitbox.size.width - Self::BORDER_WIDTH).0 / 3.0).floor());
            let start = Self::BORDER_WIDTH + (column as f32 * column_width);
            let end = start + column_width;
            (
                Range { start, end },
                MinMax {
                    min: Self::MIN_MARKER_HEIGHT,
                    max: px(f32::MAX),
                },
            )
        } else {
            (
                Range {
                    start: Self::BORDER_WIDTH,
                    end: self.hitbox.size.width,
                },
                MinMax {
                    min: Self::LINE_MARKER_HEIGHT,
                    max: Self::LINE_MARKER_HEIGHT,
                },
            )
        };

        let row_to_y = |row: DisplayRow| row.as_f32() * self.text_unit_size;
        let mut pixel_ranges = row_ranges
            .into_iter()
            .map(|range| {
                let start_y = row_to_y(range.start);
                let end_y = row_to_y(range.end)
                    + self
                        .text_unit_size
                        .max(height_limit.min)
                        .min(height_limit.max);
                ColoredRange {
                    start: start_y,
                    end: end_y,
                    color: range.color,
                }
            })
            .peekable();

        let mut quads = Vec::new();
        while let Some(mut pixel_range) = pixel_ranges.next() {
            while let Some(next_pixel_range) = pixel_ranges.peek() {
                if pixel_range.end >= next_pixel_range.start - px(1.0)
                    && pixel_range.color == next_pixel_range.color
                {
                    pixel_range.end = next_pixel_range.end.max(pixel_range.end);
                    pixel_ranges.next();
                } else {
                    break;
                }
            }

            let bounds = Bounds::from_corners(
                point(x_range.start, pixel_range.start),
                point(x_range.end, pixel_range.end),
            );
            quads.push(quad(
                bounds,
                Corners::default(),
                pixel_range.color,
                Edges::default(),
                Hsla::transparent_black(),
            ));
        }

        quads
    }
}

struct CreaseTrailerLayout {
    element: AnyElement,
    bounds: Bounds<Pixels>,
}

pub(crate) struct PositionMap {
    pub size: Size<Pixels>,
    pub line_height: Pixels,
    pub scroll_pixel_position: gpui::Point<Pixels>,
    pub scroll_max: gpui::Point<f32>,
    pub em_width: Pixels,
    pub em_advance: Pixels,
    pub line_layouts: Vec<LineWithInvisibles>,
    pub snapshot: EditorSnapshot,
    pub text_hitbox: Hitbox,
    pub gutter_hitbox: Hitbox,
}

#[derive(Debug, Copy, Clone)]
pub struct PointForPosition {
    pub previous_valid: DisplayPoint,
    pub next_valid: DisplayPoint,
    pub exact_unclipped: DisplayPoint,
    pub column_overshoot_after_line_end: u32,
}

impl PointForPosition {
    pub fn as_valid(&self) -> Option<DisplayPoint> {
        if self.previous_valid == self.exact_unclipped && self.next_valid == self.exact_unclipped {
            Some(self.previous_valid)
        } else {
            None
        }
    }
}

impl PositionMap {
    pub(crate) fn point_for_position(&self, position: gpui::Point<Pixels>) -> PointForPosition {
        let text_bounds = self.text_hitbox.bounds;
        let scroll_position = self.snapshot.scroll_position();
        let position = position - text_bounds.origin;
        let y = position.y.max(px(0.)).min(self.size.height);
        let x = position.x + (scroll_position.x * self.em_width);
        let row = ((y / self.line_height) + scroll_position.y) as u32;

        let (column, x_overshoot_after_line_end) = if let Some(line) = self
            .line_layouts
            .get(row as usize - scroll_position.y as usize)
        {
            if let Some(ix) = line.index_for_x(x) {
                (ix as u32, px(0.))
            } else {
                (line.len as u32, px(0.).max(x - line.width))
            }
        } else {
            (0, x)
        };

        let mut exact_unclipped = DisplayPoint::new(DisplayRow(row), column);
        let previous_valid = self.snapshot.clip_point(exact_unclipped, Bias::Left);
        let next_valid = self.snapshot.clip_point(exact_unclipped, Bias::Right);

        let column_overshoot_after_line_end = (x_overshoot_after_line_end / self.em_advance) as u32;
        *exact_unclipped.column_mut() += column_overshoot_after_line_end;
        PointForPosition {
            previous_valid,
            next_valid,
            exact_unclipped,
            column_overshoot_after_line_end,
        }
    }
}

struct BlockLayout {
    id: BlockId,
    row: Option<DisplayRow>,
    element: AnyElement,
    available_space: Size<AvailableSpace>,
    style: BlockStyle,
}

fn layout_line(
    row: DisplayRow,
    snapshot: &EditorSnapshot,
    style: &EditorStyle,
    text_width: Pixels,
    is_row_soft_wrapped: impl Copy + Fn(usize) -> bool,
    window: &mut Window,
    cx: &mut App,
) -> LineWithInvisibles {
    let chunks = snapshot.highlighted_chunks(row..row + DisplayRow(1), true, style);
    LineWithInvisibles::from_chunks(
        chunks,
        &style,
        MAX_LINE_LEN,
        1,
        snapshot.mode,
        text_width,
        is_row_soft_wrapped,
        window,
        cx,
    )
    .pop()
    .unwrap()
}

#[derive(Debug)]
pub struct IndentGuideLayout {
    origin: gpui::Point<Pixels>,
    length: Pixels,
    single_indent_width: Pixels,
    depth: u32,
    active: bool,
    settings: IndentGuideSettings,
}

pub struct CursorLayout {
    origin: gpui::Point<Pixels>,
    block_width: Pixels,
    line_height: Pixels,
    color: Hsla,
    shape: CursorShape,
    block_text: Option<ShapedLine>,
    cursor_name: Option<AnyElement>,
}

#[derive(Debug)]
pub struct CursorName {
    string: SharedString,
    color: Hsla,
    is_top_row: bool,
}

impl CursorLayout {
    pub fn new(
        origin: gpui::Point<Pixels>,
        block_width: Pixels,
        line_height: Pixels,
        color: Hsla,
        shape: CursorShape,
        block_text: Option<ShapedLine>,
    ) -> CursorLayout {
        CursorLayout {
            origin,
            block_width,
            line_height,
            color,
            shape,
            block_text,
            cursor_name: None,
        }
    }

    pub fn bounding_rect(&self, origin: gpui::Point<Pixels>) -> Bounds<Pixels> {
        Bounds {
            origin: self.origin + origin,
            size: size(self.block_width, self.line_height),
        }
    }

    fn bounds(&self, origin: gpui::Point<Pixels>) -> Bounds<Pixels> {
        match self.shape {
            CursorShape::Bar => Bounds {
                origin: self.origin + origin,
                size: size(px(2.0), self.line_height),
            },
            CursorShape::Block | CursorShape::Hollow => Bounds {
                origin: self.origin + origin,
                size: size(self.block_width, self.line_height),
            },
            CursorShape::Underline => Bounds {
                origin: self.origin
                    + origin
                    + gpui::Point::new(Pixels::ZERO, self.line_height - px(2.0)),
                size: size(self.block_width, px(2.0)),
            },
        }
    }

    pub fn layout(
        &mut self,
        origin: gpui::Point<Pixels>,
        cursor_name: Option<CursorName>,
        window: &mut Window,
        cx: &mut App,
    ) {
        if let Some(cursor_name) = cursor_name {
            let bounds = self.bounds(origin);
            let text_size = self.line_height / 1.5;

            let name_origin = if cursor_name.is_top_row {
                point(bounds.right() - px(1.), bounds.top())
            } else {
                match self.shape {
                    CursorShape::Bar => point(
                        bounds.right() - px(2.),
                        bounds.top() - text_size / 2. - px(1.),
                    ),
                    _ => point(
                        bounds.right() - px(1.),
                        bounds.top() - text_size / 2. - px(1.),
                    ),
                }
            };
            let mut name_element = div()
                .bg(self.color)
                .text_size(text_size)
                .px_0p5()
                .line_height(text_size + px(2.))
                .text_color(cursor_name.color)
                .child(cursor_name.string.clone())
                .into_any_element();

            name_element.prepaint_as_root(name_origin, AvailableSpace::min_size(), window, cx);

            self.cursor_name = Some(name_element);
        }
    }

    pub fn paint(&mut self, origin: gpui::Point<Pixels>, window: &mut Window, cx: &mut App) {
        let bounds = self.bounds(origin);

        //Draw background or border quad
        let cursor = if matches!(self.shape, CursorShape::Hollow) {
            outline(bounds, self.color)
        } else {
            fill(bounds, self.color)
        };

        if let Some(name) = &mut self.cursor_name {
            name.paint(window, cx);
        }

        window.paint_quad(cursor);

        if let Some(block_text) = &self.block_text {
            block_text
                .paint(self.origin + origin, self.line_height, window, cx)
                .log_err();
        }
    }

    pub fn shape(&self) -> CursorShape {
        self.shape
    }
}

#[derive(Debug)]
pub struct HighlightedRange {
    pub start_y: Pixels,
    pub line_height: Pixels,
    pub lines: Vec<HighlightedRangeLine>,
    pub color: Hsla,
    pub corner_radius: Pixels,
}

#[derive(Debug)]
pub struct HighlightedRangeLine {
    pub start_x: Pixels,
    pub end_x: Pixels,
}

impl HighlightedRange {
    pub fn paint(&self, bounds: Bounds<Pixels>, window: &mut Window) {
        if self.lines.len() >= 2 && self.lines[0].start_x > self.lines[1].end_x {
            self.paint_lines(self.start_y, &self.lines[0..1], bounds, window);
            self.paint_lines(
                self.start_y + self.line_height,
                &self.lines[1..],
                bounds,
                window,
            );
        } else {
            self.paint_lines(self.start_y, &self.lines, bounds, window);
        }
    }

    fn paint_lines(
        &self,
        start_y: Pixels,
        lines: &[HighlightedRangeLine],
        _bounds: Bounds<Pixels>,
        window: &mut Window,
    ) {
        if lines.is_empty() {
            return;
        }

        let first_line = lines.first().unwrap();
        let last_line = lines.last().unwrap();

        let first_top_left = point(first_line.start_x, start_y);
        let first_top_right = point(first_line.end_x, start_y);

        let curve_height = point(Pixels::ZERO, self.corner_radius);
        let curve_width = |start_x: Pixels, end_x: Pixels| {
            let max = (end_x - start_x) / 2.;
            let width = if max < self.corner_radius {
                max
            } else {
                self.corner_radius
            };

            point(width, Pixels::ZERO)
        };

        let top_curve_width = curve_width(first_line.start_x, first_line.end_x);
        let mut builder = gpui::PathBuilder::fill();
        builder.move_to(first_top_right - top_curve_width);
        builder.curve_to(first_top_right + curve_height, first_top_right);

        let mut iter = lines.iter().enumerate().peekable();
        while let Some((ix, line)) = iter.next() {
            let bottom_right = point(line.end_x, start_y + (ix + 1) as f32 * self.line_height);

            if let Some((_, next_line)) = iter.peek() {
                let next_top_right = point(next_line.end_x, bottom_right.y);

                match next_top_right.x.partial_cmp(&bottom_right.x).unwrap() {
                    Ordering::Equal => {
                        builder.line_to(bottom_right);
                    }
                    Ordering::Less => {
                        let curve_width = curve_width(next_top_right.x, bottom_right.x);
                        builder.line_to(bottom_right - curve_height);
                        if self.corner_radius > Pixels::ZERO {
                            builder.curve_to(bottom_right - curve_width, bottom_right);
                        }
                        builder.line_to(next_top_right + curve_width);
                        if self.corner_radius > Pixels::ZERO {
                            builder.curve_to(next_top_right + curve_height, next_top_right);
                        }
                    }
                    Ordering::Greater => {
                        let curve_width = curve_width(bottom_right.x, next_top_right.x);
                        builder.line_to(bottom_right - curve_height);
                        if self.corner_radius > Pixels::ZERO {
                            builder.curve_to(bottom_right + curve_width, bottom_right);
                        }
                        builder.line_to(next_top_right - curve_width);
                        if self.corner_radius > Pixels::ZERO {
                            builder.curve_to(next_top_right + curve_height, next_top_right);
                        }
                    }
                }
            } else {
                let curve_width = curve_width(line.start_x, line.end_x);
                builder.line_to(bottom_right - curve_height);
                if self.corner_radius > Pixels::ZERO {
                    builder.curve_to(bottom_right - curve_width, bottom_right);
                }

                let bottom_left = point(line.start_x, bottom_right.y);
                builder.line_to(bottom_left + curve_width);
                if self.corner_radius > Pixels::ZERO {
                    builder.curve_to(bottom_left - curve_height, bottom_left);
                }
            }
        }

        if first_line.start_x > last_line.start_x {
            let curve_width = curve_width(last_line.start_x, first_line.start_x);
            let second_top_left = point(last_line.start_x, start_y + self.line_height);
            builder.line_to(second_top_left + curve_height);
            if self.corner_radius > Pixels::ZERO {
                builder.curve_to(second_top_left + curve_width, second_top_left);
            }
            let first_bottom_left = point(first_line.start_x, second_top_left.y);
            builder.line_to(first_bottom_left - curve_width);
            if self.corner_radius > Pixels::ZERO {
                builder.curve_to(first_bottom_left - curve_height, first_bottom_left);
            }
        }

        builder.line_to(first_top_left + curve_height);
        if self.corner_radius > Pixels::ZERO {
            builder.curve_to(first_top_left + top_curve_width, first_top_left);
        }
        builder.line_to(first_top_right - top_curve_width);

        if let Ok(path) = builder.build() {
            window.paint_path(path, self.color);
        }
    }
}

enum CursorPopoverType {
    CodeContextMenu,
    EditPrediction,
}

pub fn scale_vertical_mouse_autoscroll_delta(delta: Pixels) -> f32 {
    (delta.pow(1.5) / 100.0).into()
}

fn scale_horizontal_mouse_autoscroll_delta(delta: Pixels) -> f32 {
    (delta.pow(1.2) / 300.0).into()
}

pub fn register_action<T: Action>(
    editor: &Entity<Editor>,
    window: &mut Window,
    listener: impl Fn(&mut Editor, &T, &mut Window, &mut Context<Editor>) + 'static,
) {
    let editor = editor.clone();
    window.on_action(TypeId::of::<T>(), move |action, phase, window, cx| {
        let action = action.downcast_ref().unwrap();
        if phase == DispatchPhase::Bubble {
            editor.update(cx, |editor, cx| {
                listener(editor, action, window, cx);
            })
        }
    })
}

fn compute_auto_height_layout(
    editor: &mut Editor,
    max_lines: usize,
    max_line_number_width: Pixels,
    known_dimensions: Size<Option<Pixels>>,
    available_width: AvailableSpace,
    window: &mut Window,
    cx: &mut Context<Editor>,
) -> Option<Size<Pixels>> {
    let width = known_dimensions.width.or({
        if let AvailableSpace::Definite(available_width) = available_width {
            Some(available_width)
        } else {
            None
        }
    })?;
    if let Some(height) = known_dimensions.height {
        return Some(size(width, height));
    }

    let style = editor.style.as_ref().unwrap();
    let font_id = window.text_system().resolve_font(&style.text.font());
    let font_size = style.text.font_size.to_pixels(window.rem_size());
    let line_height = style.text.line_height_in_pixels(window.rem_size());
    let em_width = window.text_system().em_width(font_id, font_size).unwrap();

    let mut snapshot = editor.snapshot(window, cx);
    let gutter_dimensions = snapshot
        .gutter_dimensions(font_id, font_size, max_line_number_width, cx)
        .unwrap_or_default();

    editor.gutter_dimensions = gutter_dimensions;
    let text_width = width - gutter_dimensions.width;
    let overscroll = size(em_width, px(0.));

    let editor_width = text_width - gutter_dimensions.margin - overscroll.width - em_width;
    if editor.set_wrap_width(Some(editor_width), cx) {
        snapshot = editor.snapshot(window, cx);
    }

    let scroll_height = Pixels::from(snapshot.max_point().row().next_row().0) * line_height;
    let height = scroll_height
        .max(line_height)
        .min(line_height * max_lines as f32);

    Some(size(width, height))
}

#[cfg(test)]
mod tests {
    use super::*;
    use crate::{
        display_map::{BlockPlacement, BlockProperties},
        editor_tests::{init_test, update_test_language_settings},
        Editor, MultiBuffer,
    };
    use gpui::{TestAppContext, VisualTestContext};
    use language::language_settings;
    use log::info;
    use similar::DiffableStr;
    use std::num::NonZeroU32;
    use util::test::sample_text;

    #[gpui::test]
    fn test_shape_line_numbers(cx: &mut TestAppContext) {
        init_test(cx, |_| {});
        let window = cx.add_window(|window, cx| {
            let buffer = MultiBuffer::build_simple(&sample_text(6, 6, 'a'), cx);
            Editor::new(EditorMode::Full, buffer, None, true, window, cx)
        });

        let editor = window.root(cx).unwrap();
        let style = cx.update(|cx| editor.read(cx).style().unwrap().clone());
        let line_height = window
            .update(cx, |_, window, _| {
                style.text.line_height_in_pixels(window.rem_size())
            })
            .unwrap();
        let element = EditorElement::new(&editor, style);
        let snapshot = window
            .update(cx, |editor, window, cx| editor.snapshot(window, cx))
            .unwrap();

        let layouts = cx
            .update_window(*window, |_, window, cx| {
                element.layout_line_numbers(
                    None,
                    GutterDimensions {
                        left_padding: Pixels::ZERO,
                        right_padding: Pixels::ZERO,
                        width: px(30.0),
                        margin: Pixels::ZERO,
                        git_blame_entries_width: None,
                    },
                    line_height,
                    gpui::Point::default(),
                    DisplayRow(0)..DisplayRow(6),
                    &(0..6)
                        .map(|row| RowInfo {
                            buffer_row: Some(row),
                            ..Default::default()
                        })
                        .collect::<Vec<_>>(),
                    &BTreeMap::default(),
                    Some(DisplayPoint::new(DisplayRow(0), 0)),
                    &snapshot,
                    &HashMap::default(),
                    window,
                    cx,
                )
            })
            .unwrap();
        assert_eq!(layouts.len(), 6);

        let relative_rows = window
            .update(cx, |editor, window, cx| {
                let snapshot = editor.snapshot(window, cx);
                element.calculate_relative_line_numbers(
                    &snapshot,
                    &(DisplayRow(0)..DisplayRow(6)),
                    Some(DisplayRow(3)),
                )
            })
            .unwrap();
        assert_eq!(relative_rows[&DisplayRow(0)], 3);
        assert_eq!(relative_rows[&DisplayRow(1)], 2);
        assert_eq!(relative_rows[&DisplayRow(2)], 1);
        // current line has no relative number
        assert_eq!(relative_rows[&DisplayRow(4)], 1);
        assert_eq!(relative_rows[&DisplayRow(5)], 2);

        // works if cursor is before screen
        let relative_rows = window
            .update(cx, |editor, window, cx| {
                let snapshot = editor.snapshot(window, cx);
                element.calculate_relative_line_numbers(
                    &snapshot,
                    &(DisplayRow(3)..DisplayRow(6)),
                    Some(DisplayRow(1)),
                )
            })
            .unwrap();
        assert_eq!(relative_rows.len(), 3);
        assert_eq!(relative_rows[&DisplayRow(3)], 2);
        assert_eq!(relative_rows[&DisplayRow(4)], 3);
        assert_eq!(relative_rows[&DisplayRow(5)], 4);

        // works if cursor is after screen
        let relative_rows = window
            .update(cx, |editor, window, cx| {
                let snapshot = editor.snapshot(window, cx);
                element.calculate_relative_line_numbers(
                    &snapshot,
                    &(DisplayRow(0)..DisplayRow(3)),
                    Some(DisplayRow(6)),
                )
            })
            .unwrap();
        assert_eq!(relative_rows.len(), 3);
        assert_eq!(relative_rows[&DisplayRow(0)], 5);
        assert_eq!(relative_rows[&DisplayRow(1)], 4);
        assert_eq!(relative_rows[&DisplayRow(2)], 3);
    }

    #[gpui::test]
    async fn test_vim_visual_selections(cx: &mut TestAppContext) {
        init_test(cx, |_| {});

        let window = cx.add_window(|window, cx| {
            let buffer = MultiBuffer::build_simple(&(sample_text(6, 6, 'a') + "\n"), cx);
            Editor::new(EditorMode::Full, buffer, None, true, window, cx)
        });
        let cx = &mut VisualTestContext::from_window(*window, cx);
        let editor = window.root(cx).unwrap();
        let style = cx.update(|_, cx| editor.read(cx).style().unwrap().clone());

        window
            .update(cx, |editor, window, cx| {
                editor.cursor_shape = CursorShape::Block;
                editor.change_selections(None, window, cx, |s| {
                    s.select_ranges([
                        Point::new(0, 0)..Point::new(1, 0),
                        Point::new(3, 2)..Point::new(3, 3),
                        Point::new(5, 6)..Point::new(6, 0),
                    ]);
                });
            })
            .unwrap();

        let (_, state) = cx.draw(
            point(px(500.), px(500.)),
            size(px(500.), px(500.)),
            |_, _| EditorElement::new(&editor, style),
        );

        assert_eq!(state.selections.len(), 1);
        let local_selections = &state.selections[0].1;
        assert_eq!(local_selections.len(), 3);
        // moves cursor back one line
        assert_eq!(
            local_selections[0].head,
            DisplayPoint::new(DisplayRow(0), 6)
        );
        assert_eq!(
            local_selections[0].range,
            DisplayPoint::new(DisplayRow(0), 0)..DisplayPoint::new(DisplayRow(1), 0)
        );

        // moves cursor back one column
        assert_eq!(
            local_selections[1].range,
            DisplayPoint::new(DisplayRow(3), 2)..DisplayPoint::new(DisplayRow(3), 3)
        );
        assert_eq!(
            local_selections[1].head,
            DisplayPoint::new(DisplayRow(3), 2)
        );

        // leaves cursor on the max point
        assert_eq!(
            local_selections[2].range,
            DisplayPoint::new(DisplayRow(5), 6)..DisplayPoint::new(DisplayRow(6), 0)
        );
        assert_eq!(
            local_selections[2].head,
            DisplayPoint::new(DisplayRow(6), 0)
        );

        // active lines does not include 1 (even though the range of the selection does)
        assert_eq!(
            state.active_rows.keys().cloned().collect::<Vec<_>>(),
            vec![DisplayRow(0), DisplayRow(3), DisplayRow(5), DisplayRow(6)]
        );

        // multi-buffer support
        // in DisplayPoint coordinates, this is what we're dealing with:
        //  0: [[file
        //  1:   header
        //  2:   section]]
        //  3: aaaaaa
        //  4: bbbbbb
        //  5: cccccc
        //  6:
        //  7: [[footer]]
        //  8: [[header]]
        //  9: ffffff
        // 10: gggggg
        // 11: hhhhhh
        // 12:
        // 13: [[footer]]
        // 14: [[file
        // 15:   header
        // 16:   section]]
        // 17: bbbbbb
        // 18: cccccc
        // 19: dddddd
        // 20: [[footer]]
        let window = cx.add_window(|window, cx| {
            let buffer = MultiBuffer::build_multi(
                [
                    (
                        &(sample_text(8, 6, 'a') + "\n"),
                        vec![
                            Point::new(0, 0)..Point::new(3, 0),
                            Point::new(4, 0)..Point::new(7, 0),
                        ],
                    ),
                    (
                        &(sample_text(8, 6, 'a') + "\n"),
                        vec![Point::new(1, 0)..Point::new(3, 0)],
                    ),
                ],
                cx,
            );
            Editor::new(EditorMode::Full, buffer, None, true, window, cx)
        });
        let editor = window.root(cx).unwrap();
        let style = cx.update(|_, cx| editor.read(cx).style().unwrap().clone());
        let _state = window.update(cx, |editor, window, cx| {
            editor.cursor_shape = CursorShape::Block;
            editor.change_selections(None, window, cx, |s| {
                s.select_display_ranges([
                    DisplayPoint::new(DisplayRow(4), 0)..DisplayPoint::new(DisplayRow(7), 0),
                    DisplayPoint::new(DisplayRow(10), 0)..DisplayPoint::new(DisplayRow(13), 0),
                ]);
            });
        });

        let (_, state) = cx.draw(
            point(px(500.), px(500.)),
            size(px(500.), px(500.)),
            |_, _| EditorElement::new(&editor, style),
        );
        assert_eq!(state.selections.len(), 1);
        let local_selections = &state.selections[0].1;
        assert_eq!(local_selections.len(), 2);

        // moves cursor on excerpt boundary back a line
        // and doesn't allow selection to bleed through
        assert_eq!(
            local_selections[0].range,
            DisplayPoint::new(DisplayRow(4), 0)..DisplayPoint::new(DisplayRow(7), 0)
        );
        assert_eq!(
            local_selections[0].head,
            DisplayPoint::new(DisplayRow(6), 0)
        );
        // moves cursor on buffer boundary back two lines
        // and doesn't allow selection to bleed through
        assert_eq!(
            local_selections[1].range,
            DisplayPoint::new(DisplayRow(10), 0)..DisplayPoint::new(DisplayRow(13), 0)
        );
        assert_eq!(
            local_selections[1].head,
            DisplayPoint::new(DisplayRow(12), 0)
        );
    }

    #[gpui::test]
    fn test_layout_with_placeholder_text_and_blocks(cx: &mut TestAppContext) {
        init_test(cx, |_| {});

        let window = cx.add_window(|window, cx| {
            let buffer = MultiBuffer::build_simple("", cx);
            Editor::new(EditorMode::Full, buffer, None, true, window, cx)
        });
        let cx = &mut VisualTestContext::from_window(*window, cx);
        let editor = window.root(cx).unwrap();
        let style = cx.update(|_, cx| editor.read(cx).style().unwrap().clone());
        window
            .update(cx, |editor, window, cx| {
                editor.set_placeholder_text("hello", cx);
                editor.insert_blocks(
                    [BlockProperties {
                        style: BlockStyle::Fixed,
                        placement: BlockPlacement::Above(Anchor::min()),
                        height: 3,
                        render: Arc::new(|cx| div().h(3. * cx.window.line_height()).into_any()),
                        priority: 0,
                    }],
                    None,
                    cx,
                );

                // Blur the editor so that it displays placeholder text.
                window.blur();
            })
            .unwrap();

        let (_, state) = cx.draw(
            point(px(500.), px(500.)),
            size(px(500.), px(500.)),
            |_, _| EditorElement::new(&editor, style),
        );
        assert_eq!(state.position_map.line_layouts.len(), 4);
        assert_eq!(state.line_numbers.len(), 1);
        assert_eq!(
            state
                .line_numbers
                .get(&MultiBufferRow(0))
                .and_then(|line_number| line_number.shaped_line.text.as_str()),
            Some("1")
        );
    }

    #[gpui::test]
    fn test_all_invisibles_drawing(cx: &mut TestAppContext) {
        const TAB_SIZE: u32 = 4;

        let input_text = "\t \t|\t| a b";
        let expected_invisibles = vec![
            Invisible::Tab {
                line_start_offset: 0,
                line_end_offset: TAB_SIZE as usize,
            },
            Invisible::Whitespace {
                line_offset: TAB_SIZE as usize,
            },
            Invisible::Tab {
                line_start_offset: TAB_SIZE as usize + 1,
                line_end_offset: TAB_SIZE as usize * 2,
            },
            Invisible::Tab {
                line_start_offset: TAB_SIZE as usize * 2 + 1,
                line_end_offset: TAB_SIZE as usize * 3,
            },
            Invisible::Whitespace {
                line_offset: TAB_SIZE as usize * 3 + 1,
            },
            Invisible::Whitespace {
                line_offset: TAB_SIZE as usize * 3 + 3,
            },
        ];
        assert_eq!(
            expected_invisibles.len(),
            input_text
                .chars()
                .filter(|initial_char| initial_char.is_whitespace())
                .count(),
            "Hardcoded expected invisibles differ from the actual ones in '{input_text}'"
        );

        for show_line_numbers in [true, false] {
            init_test(cx, |s| {
                s.defaults.show_whitespaces = Some(ShowWhitespaceSetting::All);
                s.defaults.tab_size = NonZeroU32::new(TAB_SIZE);
            });

            let actual_invisibles = collect_invisibles_from_new_editor(
                cx,
                EditorMode::Full,
                input_text,
                px(500.0),
                show_line_numbers,
            );

            assert_eq!(expected_invisibles, actual_invisibles);
        }
    }

    #[gpui::test]
    fn test_invisibles_dont_appear_in_certain_editors(cx: &mut TestAppContext) {
        init_test(cx, |s| {
            s.defaults.show_whitespaces = Some(ShowWhitespaceSetting::All);
            s.defaults.tab_size = NonZeroU32::new(4);
        });

        for editor_mode_without_invisibles in [
            EditorMode::SingleLine { auto_width: false },
            EditorMode::AutoHeight { max_lines: 100 },
        ] {
            for show_line_numbers in [true, false] {
                let invisibles = collect_invisibles_from_new_editor(
                    cx,
                    editor_mode_without_invisibles,
                    "\t\t\t| | a b",
                    px(500.0),
                    show_line_numbers,
                );
                assert!(invisibles.is_empty(),
                    "For editor mode {editor_mode_without_invisibles:?} no invisibles was expected but got {invisibles:?}");
            }
        }
    }

    #[gpui::test]
    fn test_wrapped_invisibles_drawing(cx: &mut TestAppContext) {
        let tab_size = 4;
        let input_text = "a\tbcd     ".repeat(9);
        let repeated_invisibles = [
            Invisible::Tab {
                line_start_offset: 1,
                line_end_offset: tab_size as usize,
            },
            Invisible::Whitespace {
                line_offset: tab_size as usize + 3,
            },
            Invisible::Whitespace {
                line_offset: tab_size as usize + 4,
            },
            Invisible::Whitespace {
                line_offset: tab_size as usize + 5,
            },
            Invisible::Whitespace {
                line_offset: tab_size as usize + 6,
            },
            Invisible::Whitespace {
                line_offset: tab_size as usize + 7,
            },
        ];
        let expected_invisibles = std::iter::once(repeated_invisibles)
            .cycle()
            .take(9)
            .flatten()
            .collect::<Vec<_>>();
        assert_eq!(
            expected_invisibles.len(),
            input_text
                .chars()
                .filter(|initial_char| initial_char.is_whitespace())
                .count(),
            "Hardcoded expected invisibles differ from the actual ones in '{input_text}'"
        );
        info!("Expected invisibles: {expected_invisibles:?}");

        init_test(cx, |_| {});

        // Put the same string with repeating whitespace pattern into editors of various size,
        // take deliberately small steps during resizing, to put all whitespace kinds near the wrap point.
        let resize_step = 10.0;
        let mut editor_width = 200.0;
        while editor_width <= 1000.0 {
            for show_line_numbers in [true, false] {
                update_test_language_settings(cx, |s| {
                    s.defaults.tab_size = NonZeroU32::new(tab_size);
                    s.defaults.show_whitespaces = Some(ShowWhitespaceSetting::All);
                    s.defaults.preferred_line_length = Some(editor_width as u32);
                    s.defaults.soft_wrap = Some(language_settings::SoftWrap::PreferredLineLength);
                });

                let actual_invisibles = collect_invisibles_from_new_editor(
                    cx,
                    EditorMode::Full,
                    &input_text,
                    px(editor_width),
                    show_line_numbers,
                );

                // Whatever the editor size is, ensure it has the same invisible kinds in the same order
                // (no good guarantees about the offsets: wrapping could trigger padding and its tests should check the offsets).
                let mut i = 0;
                for (actual_index, actual_invisible) in actual_invisibles.iter().enumerate() {
                    i = actual_index;
                    match expected_invisibles.get(i) {
                        Some(expected_invisible) => match (expected_invisible, actual_invisible) {
                            (Invisible::Whitespace { .. }, Invisible::Whitespace { .. })
                            | (Invisible::Tab { .. }, Invisible::Tab { .. }) => {}
                            _ => {
                                panic!("At index {i}, expected invisible {expected_invisible:?} does not match actual {actual_invisible:?} by kind. Actual invisibles: {actual_invisibles:?}")
                            }
                        },
                        None => {
                            panic!("Unexpected extra invisible {actual_invisible:?} at index {i}")
                        }
                    }
                }
                let missing_expected_invisibles = &expected_invisibles[i + 1..];
                assert!(
                    missing_expected_invisibles.is_empty(),
                    "Missing expected invisibles after index {i}: {missing_expected_invisibles:?}"
                );

                editor_width += resize_step;
            }
        }
    }

    fn collect_invisibles_from_new_editor(
        cx: &mut TestAppContext,
        editor_mode: EditorMode,
        input_text: &str,
        editor_width: Pixels,
        show_line_numbers: bool,
    ) -> Vec<Invisible> {
        info!(
            "Creating editor with mode {editor_mode:?}, width {}px and text '{input_text}'",
            editor_width.0
        );
        let window = cx.add_window(|window, cx| {
            let buffer = MultiBuffer::build_simple(input_text, cx);
            Editor::new(editor_mode, buffer, None, true, window, cx)
        });
        let cx = &mut VisualTestContext::from_window(*window, cx);
        let editor = window.root(cx).unwrap();

        let style = cx.update(|_, cx| editor.read(cx).style().unwrap().clone());
        window
            .update(cx, |editor, _, cx| {
                editor.set_soft_wrap_mode(language_settings::SoftWrap::EditorWidth, cx);
                editor.set_wrap_width(Some(editor_width), cx);
                editor.set_show_line_numbers(show_line_numbers, cx);
            })
            .unwrap();
        let (_, state) = cx.draw(
            point(px(500.), px(500.)),
            size(px(500.), px(500.)),
            |_, _| EditorElement::new(&editor, style),
        );
        state
            .position_map
            .line_layouts
            .iter()
            .flat_map(|line_with_invisibles| &line_with_invisibles.invisibles)
            .cloned()
            .collect()
    }
}

fn diff_hunk_controls(
    row: u32,
    hunk_range: Range<Anchor>,
    line_height: Pixels,
    editor: &Entity<Editor>,
    cx: &mut App,
) -> AnyElement {
    h_flex()
        .h(line_height)
        .mr_1()
        .gap_1()
        .px_1()
        .pb_1()
        .border_b_1()
        .border_color(cx.theme().colors().border_variant)
        .rounded_b_lg()
        .bg(cx.theme().colors().editor_background)
        .gap_1()
        .child(
            IconButton::new(("next-hunk", row as u64), IconName::ArrowDown)
                .shape(IconButtonShape::Square)
                .icon_size(IconSize::Small)
                // .disabled(!has_multiple_hunks)
                .tooltip({
                    let focus_handle = editor.focus_handle(cx);
                    move |window, cx| {
                        Tooltip::for_action_in("Next Hunk", &GoToHunk, &focus_handle, window, cx)
                    }
                })
                .on_click({
                    let editor = editor.clone();
                    move |_event, window, cx| {
                        editor.update(cx, |editor, cx| {
                            let snapshot = editor.snapshot(window, cx);
                            let position = hunk_range.end.to_point(&snapshot.buffer_snapshot);
                            editor.go_to_hunk_after_position(&snapshot, position, window, cx);
                            editor.expand_selected_diff_hunks(cx);
                        });
                    }
                }),
        )
        .child(
            IconButton::new(("prev-hunk", row as u64), IconName::ArrowUp)
                .shape(IconButtonShape::Square)
                .icon_size(IconSize::Small)
                // .disabled(!has_multiple_hunks)
                .tooltip({
                    let focus_handle = editor.focus_handle(cx);
                    move |window, cx| {
                        Tooltip::for_action_in(
                            "Previous Hunk",
                            &GoToPrevHunk,
                            &focus_handle,
                            window,
                            cx,
                        )
                    }
                })
                .on_click({
                    let editor = editor.clone();
                    move |_event, window, cx| {
                        editor.update(cx, |editor, cx| {
                            let snapshot = editor.snapshot(window, cx);
                            let point = hunk_range.start.to_point(&snapshot.buffer_snapshot);
                            editor.go_to_hunk_before_position(&snapshot, point, window, cx);
                            editor.expand_selected_diff_hunks(cx);
                        });
                    }
                }),
        )
        .child(
            IconButton::new("discard", IconName::Undo)
                .shape(IconButtonShape::Square)
                .icon_size(IconSize::Small)
                .tooltip({
                    let focus_handle = editor.focus_handle(cx);
                    move |window, cx| {
                        Tooltip::for_action_in(
                            "Discard Hunk",
                            &RevertSelectedHunks,
                            &focus_handle,
                            window,
                            cx,
                        )
                    }
                })
                .on_click({
                    let editor = editor.clone();
                    move |_event, window, cx| {
                        editor.update(cx, |editor, cx| {
                            let snapshot = editor.snapshot(window, cx);
                            let point = hunk_range.start.to_point(&snapshot.buffer_snapshot);
                            editor.revert_hunks_in_ranges([point..point].into_iter(), window, cx);
                        });
                    }
                }),
        )
        .into_any_element()
}<|MERGE_RESOLUTION|>--- conflicted
+++ resolved
@@ -54,16 +54,11 @@
     Anchor, ExcerptId, ExcerptInfo, ExpandExcerptDirection, MultiBufferPoint, MultiBufferRow,
     RowInfo, ToOffset,
 };
-<<<<<<< HEAD
 use project::{
     dap_store::{Breakpoint, BreakpointKind},
     project_settings::{GitGutterSetting, ProjectSettings},
 };
-use settings::Settings;
-=======
-use project::project_settings::{GitGutterSetting, ProjectSettings};
 use settings::{KeyBindingValidator, KeyBindingValidatorRegistration, Settings};
->>>>>>> dab9c417
 use smallvec::{smallvec, SmallVec};
 use std::{
     any::TypeId,
