use std::{path::Path, sync::Arc};

use anyhow::Result;
use dap::{DebugRequest, client::DebugAdapterClient};
<<<<<<< HEAD
use gpui::{App, AppContext, Entity, Subscription};
=======
use gpui::{App, AppContext, Entity, Subscription, Task};
>>>>>>> 38afae86
use task::DebugTaskDefinition;

use super::session::{Session, SessionStateEvent};

pub fn intercept_debug_sessions<T: Fn(&Arc<DebugAdapterClient>) + 'static>(
    cx: &mut gpui::TestAppContext,
    configure: T,
) -> Subscription {
    cx.update(|cx| {
        dbg!("new session");
        let configure = Arc::new(configure);
        cx.observe_new::<Session>(move |_, _, cx| {
            let configure = configure.clone();
            cx.subscribe_self(move |session, event, cx| {
                let configure = configure.clone();
                dbg!("new session running");
                dbg!(&event);
                if matches!(event, SessionStateEvent::Running) {
                    let client = session.adapter_client().unwrap();
                    register_default_handlers(session, &client, cx);
                    configure(&client);
                    cx.background_spawn(async move {
                        client
                            .fake_event(dap::messages::Events::Initialized(
                                Some(Default::default()),
                            ))
                            .await
                    })
                    .detach();
                }
            })
            .detach();
        })
    })
}

<<<<<<< HEAD
=======
pub fn start_debug_session_with<T: Fn(&Arc<DebugAdapterClient>) + 'static>(
    project: &Entity<Project>,
    cx: &mut gpui::TestAppContext,
    config: DebugTaskDefinition,
    configure: T,
) -> Task<Result<Entity<Session>>> {
    let subscription = intercept_debug_sessions(cx, configure);
    let task = project.update(cx, |project, cx| project.start_debug_session(config, cx));
    cx.spawn(async move |_| {
        let result = task.await;
        drop(subscription);
        result
    })
}

pub fn start_debug_session<T: Fn(&Arc<DebugAdapterClient>) + 'static>(
    project: &Entity<Project>,
    cx: &mut gpui::TestAppContext,
    configure: T,
) -> Task<Result<Entity<Session>>> {
    start_debug_session_with(
        project,
        cx,
        DebugTaskDefinition {
            adapter: "fake-adapter".to_string(),
            request: DebugRequest::Launch(Default::default()),
            label: "test".to_string(),
            initialize_args: None,
            tcp_connection: None,
            stop_on_entry: None,
        },
        configure,
    )
}

>>>>>>> 38afae86
fn register_default_handlers(session: &Session, client: &Arc<DebugAdapterClient>, cx: &mut App) {
    client.on_request::<dap::requests::Initialize, _>(move |_, _| Ok(Default::default()));
    let paths = session
        .as_local()
        .unwrap()
        .breakpoint_store
        .read(cx)
        .breakpoint_paths();

    client.on_request::<dap::requests::SetBreakpoints, _>(move |_, args| {
        let p = Arc::from(Path::new(&args.source.path.unwrap()));
        if !paths.contains(&p) {
            panic!("Sent breakpoints for path without any")
        }

        Ok(dap::SetBreakpointsResponse {
            breakpoints: Vec::default(),
        })
    });

    client.on_request::<dap::requests::Launch, _>(move |_, _| Ok(()));

    client.on_request::<dap::requests::SetExceptionBreakpoints, _>(move |_, _| {
        Ok(dap::SetExceptionBreakpointsResponse { breakpoints: None })
    });

    client.on_request::<dap::requests::Disconnect, _>(move |_, _| Ok(()));

    client.on_request::<dap::requests::Threads, _>(move |_, _| {
        Ok(dap::ThreadsResponse { threads: vec![] })
    });
}<|MERGE_RESOLUTION|>--- conflicted
+++ resolved
@@ -2,11 +2,7 @@
 
 use anyhow::Result;
 use dap::{DebugRequest, client::DebugAdapterClient};
-<<<<<<< HEAD
-use gpui::{App, AppContext, Entity, Subscription};
-=======
 use gpui::{App, AppContext, Entity, Subscription, Task};
->>>>>>> 38afae86
 use task::DebugTaskDefinition;
 
 use super::session::{Session, SessionStateEvent};
@@ -43,8 +39,6 @@
     })
 }
 
-<<<<<<< HEAD
-=======
 pub fn start_debug_session_with<T: Fn(&Arc<DebugAdapterClient>) + 'static>(
     project: &Entity<Project>,
     cx: &mut gpui::TestAppContext,
@@ -80,7 +74,6 @@
     )
 }
 
->>>>>>> 38afae86
 fn register_default_handlers(session: &Session, client: &Arc<DebugAdapterClient>, cx: &mut App) {
     client.on_request::<dap::requests::Initialize, _>(move |_, _| Ok(Default::default()));
     let paths = session
