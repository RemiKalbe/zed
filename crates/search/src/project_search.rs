use crate::{
    BufferSearchBar, FocusSearch, NextHistoryQuery, PreviousHistoryQuery, ReplaceAll, ReplaceNext,
    SearchOption, SearchOptions, SearchSource, SelectNextMatch, SelectPreviousMatch,
    ToggleCaseSensitive, ToggleIncludeIgnored, ToggleRegex, ToggleReplace, ToggleWholeWord,
    buffer_search::Deploy,
    search_bar::{ActionButtonState, input_base_styles, render_action_button, render_text_input},
};
use anyhow::Context as _;
use collections::HashMap;
use editor::{
    Anchor, Editor, EditorEvent, EditorSettings, MAX_TAB_TITLE_LEN, MultiBuffer, SelectionEffects,
    actions::{Backtab, SelectAll, Tab},
    items::active_match_index,
    multibuffer_context_lines,
};
use futures::{StreamExt, stream::FuturesOrdered};
use gpui::{
    Action, AnyElement, AnyView, App, Axis, Context, Entity, EntityId, EventEmitter, FocusHandle,
    Focusable, Global, Hsla, InteractiveElement, IntoElement, KeyContext, ParentElement, Point,
    Render, SharedString, Styled, Subscription, Task, UpdateGlobal, WeakEntity, Window, actions,
    div,
};
use language::{Buffer, Language};
use menu::Confirm;
use project::{
    Project, ProjectPath,
    search::{SearchInputKind, SearchQuery},
    search_history::SearchHistoryCursor,
};
use settings::Settings;
use std::{
    any::{Any, TypeId},
    mem,
    ops::{Not, Range},
    pin::pin,
    sync::Arc,
};
<<<<<<< HEAD
use ui::{KeyBinding, Toggleable, Tooltip, prelude::*, utils::SearchInputWidth};
use util::{ResultExt as _, paths::PathMatcher};
=======
use ui::{IconButtonShape, KeyBinding, Toggleable, Tooltip, prelude::*, utils::SearchInputWidth};
use util::{ResultExt as _, paths::PathMatcher, rel_path::RelPath};
>>>>>>> 3f3d894c
use workspace::{
    DeploySearch, ItemNavHistory, NewSearch, ToolbarItemEvent, ToolbarItemLocation,
    ToolbarItemView, Workspace, WorkspaceId,
    item::{BreadcrumbText, Item, ItemEvent, ItemHandle, SaveOptions},
    searchable::{Direction, SearchableItem, SearchableItemHandle},
};

actions!(
    project_search,
    [
        /// Searches in a new project search tab.
        SearchInNew,
        /// Toggles focus between the search bar and the search results.
        ToggleFocus,
        /// Moves to the next input field.
        NextField,
        /// Toggles the search filters panel.
        ToggleFilters
    ]
);

#[derive(Default)]
struct ActiveSettings(HashMap<WeakEntity<Project>, ProjectSearchSettings>);

impl Global for ActiveSettings {}

pub fn init(cx: &mut App) {
    cx.set_global(ActiveSettings::default());
    cx.observe_new(|workspace: &mut Workspace, _window, _cx| {
        register_workspace_action(workspace, move |search_bar, _: &Deploy, window, cx| {
            search_bar.focus_search(window, cx);
        });
        register_workspace_action(workspace, move |search_bar, _: &FocusSearch, window, cx| {
            search_bar.focus_search(window, cx);
        });
        register_workspace_action(
            workspace,
            move |search_bar, _: &ToggleFilters, window, cx| {
                search_bar.toggle_filters(window, cx);
            },
        );
        register_workspace_action(
            workspace,
            move |search_bar, _: &ToggleCaseSensitive, window, cx| {
                search_bar.toggle_search_option(SearchOptions::CASE_SENSITIVE, window, cx);
            },
        );
        register_workspace_action(
            workspace,
            move |search_bar, _: &ToggleWholeWord, window, cx| {
                search_bar.toggle_search_option(SearchOptions::WHOLE_WORD, window, cx);
            },
        );
        register_workspace_action(workspace, move |search_bar, _: &ToggleRegex, window, cx| {
            search_bar.toggle_search_option(SearchOptions::REGEX, window, cx);
        });
        register_workspace_action(
            workspace,
            move |search_bar, action: &ToggleReplace, window, cx| {
                search_bar.toggle_replace(action, window, cx)
            },
        );
        register_workspace_action(
            workspace,
            move |search_bar, action: &SelectPreviousMatch, window, cx| {
                search_bar.select_prev_match(action, window, cx)
            },
        );
        register_workspace_action(
            workspace,
            move |search_bar, action: &SelectNextMatch, window, cx| {
                search_bar.select_next_match(action, window, cx)
            },
        );

        // Only handle search_in_new if there is a search present
        register_workspace_action_for_present_search(workspace, |workspace, action, window, cx| {
            ProjectSearchView::search_in_new(workspace, action, window, cx)
        });

        register_workspace_action_for_present_search(
            workspace,
            |workspace, _: &menu::Cancel, window, cx| {
                if let Some(project_search_bar) = workspace
                    .active_pane()
                    .read(cx)
                    .toolbar()
                    .read(cx)
                    .item_of_type::<ProjectSearchBar>()
                {
                    project_search_bar.update(cx, |project_search_bar, cx| {
                        let search_is_focused = project_search_bar
                            .active_project_search
                            .as_ref()
                            .is_some_and(|search_view| {
                                search_view
                                    .read(cx)
                                    .query_editor
                                    .read(cx)
                                    .focus_handle(cx)
                                    .is_focused(window)
                            });
                        if search_is_focused {
                            project_search_bar.move_focus_to_results(window, cx);
                        } else {
                            project_search_bar.focus_search(window, cx)
                        }
                    });
                } else {
                    cx.propagate();
                }
            },
        );

        // Both on present and dismissed search, we need to unconditionally handle those actions to focus from the editor.
        workspace.register_action(move |workspace, action: &DeploySearch, window, cx| {
            if workspace.has_active_modal(window, cx) {
                cx.propagate();
                return;
            }
            ProjectSearchView::deploy_search(workspace, action, window, cx);
            cx.notify();
        });
        workspace.register_action(move |workspace, action: &NewSearch, window, cx| {
            if workspace.has_active_modal(window, cx) {
                cx.propagate();
                return;
            }
            ProjectSearchView::new_search(workspace, action, window, cx);
            cx.notify();
        });
    })
    .detach();
}

fn contains_uppercase(str: &str) -> bool {
    str.chars().any(|c| c.is_uppercase())
}

pub struct ProjectSearch {
    project: Entity<Project>,
    excerpts: Entity<MultiBuffer>,
    pending_search: Option<Task<Option<()>>>,
    match_ranges: Vec<Range<Anchor>>,
    active_query: Option<SearchQuery>,
    last_search_query_text: Option<String>,
    search_id: usize,
    no_results: Option<bool>,
    limit_reached: bool,
    search_history_cursor: SearchHistoryCursor,
    search_included_history_cursor: SearchHistoryCursor,
    search_excluded_history_cursor: SearchHistoryCursor,
}

#[derive(Debug, Clone, Copy, PartialEq, Eq, Hash)]
enum InputPanel {
    Query,
    Replacement,
    Exclude,
    Include,
}

pub struct ProjectSearchView {
    workspace: WeakEntity<Workspace>,
    focus_handle: FocusHandle,
    entity: Entity<ProjectSearch>,
    query_editor: Entity<Editor>,
    replacement_editor: Entity<Editor>,
    results_editor: Entity<Editor>,
    search_options: SearchOptions,
    panels_with_errors: HashMap<InputPanel, String>,
    active_match_index: Option<usize>,
    search_id: usize,
    included_files_editor: Entity<Editor>,
    excluded_files_editor: Entity<Editor>,
    filters_enabled: bool,
    replace_enabled: bool,
    included_opened_only: bool,
    regex_language: Option<Arc<Language>>,
    _subscriptions: Vec<Subscription>,
}

#[derive(Debug, Clone)]
pub struct ProjectSearchSettings {
    search_options: SearchOptions,
    filters_enabled: bool,
}

pub struct ProjectSearchBar {
    active_project_search: Option<Entity<ProjectSearchView>>,
    subscription: Option<Subscription>,
}

impl ProjectSearch {
    pub fn new(project: Entity<Project>, cx: &mut Context<Self>) -> Self {
        let capability = project.read(cx).capability();

        Self {
            project,
            excerpts: cx.new(|_| MultiBuffer::new(capability)),
            pending_search: Default::default(),
            match_ranges: Default::default(),
            active_query: None,
            last_search_query_text: None,
            search_id: 0,
            no_results: None,
            limit_reached: false,
            search_history_cursor: Default::default(),
            search_included_history_cursor: Default::default(),
            search_excluded_history_cursor: Default::default(),
        }
    }

    fn clone(&self, cx: &mut Context<Self>) -> Entity<Self> {
        cx.new(|cx| Self {
            project: self.project.clone(),
            excerpts: self
                .excerpts
                .update(cx, |excerpts, cx| cx.new(|cx| excerpts.clone(cx))),
            pending_search: Default::default(),
            match_ranges: self.match_ranges.clone(),
            active_query: self.active_query.clone(),
            last_search_query_text: self.last_search_query_text.clone(),
            search_id: self.search_id,
            no_results: self.no_results,
            limit_reached: self.limit_reached,
            search_history_cursor: self.search_history_cursor.clone(),
            search_included_history_cursor: self.search_included_history_cursor.clone(),
            search_excluded_history_cursor: self.search_excluded_history_cursor.clone(),
        })
    }
    fn cursor(&self, kind: SearchInputKind) -> &SearchHistoryCursor {
        match kind {
            SearchInputKind::Query => &self.search_history_cursor,
            SearchInputKind::Include => &self.search_included_history_cursor,
            SearchInputKind::Exclude => &self.search_excluded_history_cursor,
        }
    }
    fn cursor_mut(&mut self, kind: SearchInputKind) -> &mut SearchHistoryCursor {
        match kind {
            SearchInputKind::Query => &mut self.search_history_cursor,
            SearchInputKind::Include => &mut self.search_included_history_cursor,
            SearchInputKind::Exclude => &mut self.search_excluded_history_cursor,
        }
    }

    fn search(&mut self, query: SearchQuery, cx: &mut Context<Self>) {
        let search = self.project.update(cx, |project, cx| {
            project
                .search_history_mut(SearchInputKind::Query)
                .add(&mut self.search_history_cursor, query.as_str().to_string());
            let included = query.as_inner().files_to_include().sources().join(",");
            if !included.is_empty() {
                project
                    .search_history_mut(SearchInputKind::Include)
                    .add(&mut self.search_included_history_cursor, included);
            }
            let excluded = query.as_inner().files_to_exclude().sources().join(",");
            if !excluded.is_empty() {
                project
                    .search_history_mut(SearchInputKind::Exclude)
                    .add(&mut self.search_excluded_history_cursor, excluded);
            }
            project.search(query.clone(), cx)
        });
        self.last_search_query_text = Some(query.as_str().to_string());
        self.search_id += 1;
        self.active_query = Some(query);
        self.match_ranges.clear();
        self.pending_search = Some(cx.spawn(async move |project_search, cx| {
            let mut matches = pin!(search.ready_chunks(1024));
            project_search
                .update(cx, |project_search, cx| {
                    project_search.match_ranges.clear();
                    project_search
                        .excerpts
                        .update(cx, |excerpts, cx| excerpts.clear(cx));
                    project_search.no_results = Some(true);
                    project_search.limit_reached = false;
                })
                .ok()?;

            let mut limit_reached = false;
            while let Some(results) = matches.next().await {
                let mut buffers_with_ranges = Vec::with_capacity(results.len());
                for result in results {
                    match result {
                        project::search::SearchResult::Buffer { buffer, ranges } => {
                            buffers_with_ranges.push((buffer, ranges));
                        }
                        project::search::SearchResult::LimitReached => {
                            limit_reached = true;
                        }
                    }
                }

                let mut new_ranges = project_search
                    .update(cx, |project_search, cx| {
                        project_search.excerpts.update(cx, |excerpts, cx| {
                            buffers_with_ranges
                                .into_iter()
                                .map(|(buffer, ranges)| {
                                    excerpts.set_anchored_excerpts_for_path(
                                        buffer,
                                        ranges,
                                        multibuffer_context_lines(cx),
                                        cx,
                                    )
                                })
                                .collect::<FuturesOrdered<_>>()
                        })
                    })
                    .ok()?;

                while let Some(new_ranges) = new_ranges.next().await {
                    project_search
                        .update(cx, |project_search, cx| {
                            project_search.match_ranges.extend(new_ranges);
                            cx.notify();
                        })
                        .ok()?;
                }
            }

            project_search
                .update(cx, |project_search, cx| {
                    if !project_search.match_ranges.is_empty() {
                        project_search.no_results = Some(false);
                    }
                    project_search.limit_reached = limit_reached;
                    project_search.pending_search.take();
                    cx.notify();
                })
                .ok()?;

            None
        }));
        cx.notify();
    }
}

#[derive(Clone, Debug, PartialEq, Eq)]
pub enum ViewEvent {
    UpdateTab,
    Activate,
    EditorEvent(editor::EditorEvent),
    Dismiss,
}

impl EventEmitter<ViewEvent> for ProjectSearchView {}

impl Render for ProjectSearchView {
    fn render(&mut self, window: &mut Window, cx: &mut Context<Self>) -> impl IntoElement {
        if self.has_matches() {
            div()
                .flex_1()
                .size_full()
                .track_focus(&self.focus_handle(cx))
                .child(self.results_editor.clone())
        } else {
            let model = self.entity.read(cx);
            let has_no_results = model.no_results.unwrap_or(false);
            let is_search_underway = model.pending_search.is_some();

            let heading_text = if is_search_underway {
                "Searching…"
            } else if has_no_results {
                "No Results"
            } else {
                "Search All Files"
            };

            let heading_text = div()
                .justify_center()
                .child(Label::new(heading_text).size(LabelSize::Large));

            let page_content: Option<AnyElement> = if let Some(no_results) = model.no_results {
                if model.pending_search.is_none() && no_results {
                    Some(
                        Label::new("No results found in this project for the provided query")
                            .size(LabelSize::Small)
                            .into_any_element(),
                    )
                } else {
                    None
                }
            } else {
                Some(self.landing_text_minor(window, cx).into_any_element())
            };

            let page_content = page_content.map(|text| div().child(text));

            h_flex()
                .size_full()
                .items_center()
                .justify_center()
                .overflow_hidden()
                .bg(cx.theme().colors().editor_background)
                .track_focus(&self.focus_handle(cx))
                .child(
                    v_flex()
                        .id("project-search-landing-page")
                        .overflow_y_scroll()
                        .gap_1()
                        .child(heading_text)
                        .children(page_content),
                )
        }
    }
}

impl Focusable for ProjectSearchView {
    fn focus_handle(&self, _: &App) -> gpui::FocusHandle {
        self.focus_handle.clone()
    }
}

impl Item for ProjectSearchView {
    type Event = ViewEvent;
    fn tab_tooltip_text(&self, cx: &App) -> Option<SharedString> {
        let query_text = self.query_editor.read(cx).text(cx);

        query_text
            .is_empty()
            .not()
            .then(|| query_text.into())
            .or_else(|| Some("Project Search".into()))
    }

    fn act_as_type<'a>(
        &'a self,
        type_id: TypeId,
        self_handle: &'a Entity<Self>,
        _: &'a App,
    ) -> Option<AnyView> {
        if type_id == TypeId::of::<Self>() {
            Some(self_handle.clone().into())
        } else if type_id == TypeId::of::<Editor>() {
            Some(self.results_editor.clone().into())
        } else {
            None
        }
    }
    fn as_searchable(&self, _: &Entity<Self>) -> Option<Box<dyn SearchableItemHandle>> {
        Some(Box::new(self.results_editor.clone()))
    }

    fn deactivated(&mut self, window: &mut Window, cx: &mut Context<Self>) {
        self.results_editor
            .update(cx, |editor, cx| editor.deactivated(window, cx));
    }

    fn tab_icon(&self, _window: &Window, _cx: &App) -> Option<Icon> {
        Some(Icon::new(IconName::MagnifyingGlass))
    }

    fn tab_content_text(&self, _detail: usize, cx: &App) -> SharedString {
        let last_query: Option<SharedString> = self
            .entity
            .read(cx)
            .last_search_query_text
            .as_ref()
            .map(|query| {
                let query = query.replace('\n', "");
                let query_text = util::truncate_and_trailoff(&query, MAX_TAB_TITLE_LEN);
                query_text.into()
            });

        last_query
            .filter(|query| !query.is_empty())
            .unwrap_or_else(|| "Project Search".into())
    }

    fn telemetry_event_text(&self) -> Option<&'static str> {
        Some("Project Search Opened")
    }

    fn for_each_project_item(
        &self,
        cx: &App,
        f: &mut dyn FnMut(EntityId, &dyn project::ProjectItem),
    ) {
        self.results_editor.for_each_project_item(cx, f)
    }

    fn can_save(&self, _: &App) -> bool {
        true
    }

    fn is_dirty(&self, cx: &App) -> bool {
        self.results_editor.read(cx).is_dirty(cx)
    }

    fn has_conflict(&self, cx: &App) -> bool {
        self.results_editor.read(cx).has_conflict(cx)
    }

    fn save(
        &mut self,
        options: SaveOptions,
        project: Entity<Project>,
        window: &mut Window,
        cx: &mut Context<Self>,
    ) -> Task<anyhow::Result<()>> {
        self.results_editor
            .update(cx, |editor, cx| editor.save(options, project, window, cx))
    }

    fn save_as(
        &mut self,
        _: Entity<Project>,
        _: ProjectPath,
        _window: &mut Window,
        _: &mut Context<Self>,
    ) -> Task<anyhow::Result<()>> {
        unreachable!("save_as should not have been called")
    }

    fn reload(
        &mut self,
        project: Entity<Project>,
        window: &mut Window,
        cx: &mut Context<Self>,
    ) -> Task<anyhow::Result<()>> {
        self.results_editor
            .update(cx, |editor, cx| editor.reload(project, window, cx))
    }

    fn clone_on_split(
        &self,
        _workspace_id: Option<WorkspaceId>,
        window: &mut Window,
        cx: &mut Context<Self>,
    ) -> Option<Entity<Self>>
    where
        Self: Sized,
    {
        let model = self.entity.update(cx, |model, cx| model.clone(cx));
        Some(cx.new(|cx| Self::new(self.workspace.clone(), model, window, cx, None)))
    }

    fn added_to_workspace(
        &mut self,
        workspace: &mut Workspace,
        window: &mut Window,
        cx: &mut Context<Self>,
    ) {
        self.results_editor.update(cx, |editor, cx| {
            editor.added_to_workspace(workspace, window, cx)
        });
    }

    fn set_nav_history(
        &mut self,
        nav_history: ItemNavHistory,
        _: &mut Window,
        cx: &mut Context<Self>,
    ) {
        self.results_editor.update(cx, |editor, _| {
            editor.set_nav_history(Some(nav_history));
        });
    }

    fn navigate(
        &mut self,
        data: Box<dyn Any>,
        window: &mut Window,
        cx: &mut Context<Self>,
    ) -> bool {
        self.results_editor
            .update(cx, |editor, cx| editor.navigate(data, window, cx))
    }

    fn to_item_events(event: &Self::Event, mut f: impl FnMut(ItemEvent)) {
        match event {
            ViewEvent::UpdateTab => {
                f(ItemEvent::UpdateBreadcrumbs);
                f(ItemEvent::UpdateTab);
            }
            ViewEvent::EditorEvent(editor_event) => {
                Editor::to_item_events(editor_event, f);
            }
            ViewEvent::Dismiss => f(ItemEvent::CloseItem),
            _ => {}
        }
    }

    fn breadcrumb_location(&self, _: &App) -> ToolbarItemLocation {
        if self.has_matches() {
            ToolbarItemLocation::Secondary
        } else {
            ToolbarItemLocation::Hidden
        }
    }

    fn breadcrumbs(&self, theme: &theme::Theme, cx: &App) -> Option<Vec<BreadcrumbText>> {
        self.results_editor.breadcrumbs(theme, cx)
    }
}

impl ProjectSearchView {
    pub fn get_matches(&self, cx: &App) -> Vec<Range<Anchor>> {
        self.entity.read(cx).match_ranges.clone()
    }

    fn toggle_filters(&mut self, cx: &mut Context<Self>) {
        self.filters_enabled = !self.filters_enabled;
        ActiveSettings::update_global(cx, |settings, cx| {
            settings.0.insert(
                self.entity.read(cx).project.downgrade(),
                self.current_settings(),
            );
        });
    }

    fn current_settings(&self) -> ProjectSearchSettings {
        ProjectSearchSettings {
            search_options: self.search_options,
            filters_enabled: self.filters_enabled,
        }
    }

    fn toggle_search_option(&mut self, option: SearchOptions, cx: &mut Context<Self>) {
        self.search_options.toggle(option);
        ActiveSettings::update_global(cx, |settings, cx| {
            settings.0.insert(
                self.entity.read(cx).project.downgrade(),
                self.current_settings(),
            );
        });
        self.adjust_query_regex_language(cx);
    }

    fn toggle_opened_only(&mut self, _window: &mut Window, _cx: &mut Context<Self>) {
        self.included_opened_only = !self.included_opened_only;
    }

    pub fn replacement(&self, cx: &App) -> String {
        self.replacement_editor.read(cx).text(cx)
    }

    fn replace_next(&mut self, _: &ReplaceNext, window: &mut Window, cx: &mut Context<Self>) {
        if let Some(last_search_query_text) = &self.entity.read(cx).last_search_query_text
            && self.query_editor.read(cx).text(cx) != *last_search_query_text
        {
            // search query has changed, restart search and bail
            self.search(cx);
            return;
        }
        if self.entity.read(cx).match_ranges.is_empty() {
            return;
        }
        let Some(active_index) = self.active_match_index else {
            return;
        };

        let query = self.entity.read(cx).active_query.clone();
        if let Some(query) = query {
            let query = query.with_replacement(self.replacement(cx));

            // TODO: Do we need the clone here?
            let mat = self.entity.read(cx).match_ranges[active_index].clone();
            self.results_editor.update(cx, |editor, cx| {
                editor.replace(&mat, &query, window, cx);
            });
            self.select_match(Direction::Next, window, cx)
        }
    }
    fn replace_all(&mut self, _: &ReplaceAll, window: &mut Window, cx: &mut Context<Self>) {
        if let Some(last_search_query_text) = &self.entity.read(cx).last_search_query_text
            && self.query_editor.read(cx).text(cx) != *last_search_query_text
        {
            // search query has changed, restart search and bail
            self.search(cx);
            return;
        }
        if self.active_match_index.is_none() {
            return;
        }
        let Some(query) = self.entity.read(cx).active_query.as_ref() else {
            return;
        };
        let query = query.clone().with_replacement(self.replacement(cx));

        let match_ranges = self
            .entity
            .update(cx, |model, _| mem::take(&mut model.match_ranges));
        if match_ranges.is_empty() {
            return;
        }

        self.results_editor.update(cx, |editor, cx| {
            editor.replace_all(&mut match_ranges.iter(), &query, window, cx);
        });

        self.entity.update(cx, |model, _cx| {
            model.match_ranges = match_ranges;
        });
    }

    pub fn new(
        workspace: WeakEntity<Workspace>,
        entity: Entity<ProjectSearch>,
        window: &mut Window,
        cx: &mut Context<Self>,
        settings: Option<ProjectSearchSettings>,
    ) -> Self {
        let project;
        let excerpts;
        let mut replacement_text = None;
        let mut query_text = String::new();
        let mut subscriptions = Vec::new();

        // Read in settings if available
        let (mut options, filters_enabled) = if let Some(settings) = settings {
            (settings.search_options, settings.filters_enabled)
        } else {
            let search_options =
                SearchOptions::from_settings(&EditorSettings::get_global(cx).search);
            (search_options, false)
        };

        {
            let entity = entity.read(cx);
            project = entity.project.clone();
            excerpts = entity.excerpts.clone();
            if let Some(active_query) = entity.active_query.as_ref() {
                query_text = active_query.as_str().to_string();
                replacement_text = active_query.replacement().map(ToOwned::to_owned);
                options = SearchOptions::from_query(active_query);
            }
        }
        subscriptions.push(cx.observe_in(&entity, window, |this, _, window, cx| {
            this.entity_changed(window, cx)
        }));

        let query_editor = cx.new(|cx| {
            let mut editor = Editor::single_line(window, cx);
            editor.set_placeholder_text("Search all files…", window, cx);
            editor.set_text(query_text, window, cx);
            editor
        });
        // Subscribe to query_editor in order to reraise editor events for workspace item activation purposes
        subscriptions.push(
            cx.subscribe(&query_editor, |this, _, event: &EditorEvent, cx| {
                if let EditorEvent::Edited { .. } = event
                    && EditorSettings::get_global(cx).use_smartcase_search
                {
                    let query = this.search_query_text(cx);
                    if !query.is_empty()
                        && this.search_options.contains(SearchOptions::CASE_SENSITIVE)
                            != contains_uppercase(&query)
                    {
                        this.toggle_search_option(SearchOptions::CASE_SENSITIVE, cx);
                    }
                }
                cx.emit(ViewEvent::EditorEvent(event.clone()))
            }),
        );
        let replacement_editor = cx.new(|cx| {
            let mut editor = Editor::single_line(window, cx);
            editor.set_placeholder_text("Replace in project…", window, cx);
            if let Some(text) = replacement_text {
                editor.set_text(text, window, cx);
            }
            editor
        });
        let results_editor = cx.new(|cx| {
            let mut editor = Editor::for_multibuffer(excerpts, Some(project.clone()), window, cx);
            editor.set_searchable(false);
            editor.set_in_project_search(true);
            editor
        });
        subscriptions.push(cx.observe(&results_editor, |_, _, cx| cx.emit(ViewEvent::UpdateTab)));

        subscriptions.push(
            cx.subscribe(&results_editor, |this, _, event: &EditorEvent, cx| {
                if matches!(event, editor::EditorEvent::SelectionsChanged { .. }) {
                    this.update_match_index(cx);
                }
                // Reraise editor events for workspace item activation purposes
                cx.emit(ViewEvent::EditorEvent(event.clone()));
            }),
        );

        let included_files_editor = cx.new(|cx| {
            let mut editor = Editor::single_line(window, cx);
            editor.set_placeholder_text("Include: crates/**/*.toml", window, cx);

            editor
        });
        // Subscribe to include_files_editor in order to reraise editor events for workspace item activation purposes
        subscriptions.push(
            cx.subscribe(&included_files_editor, |_, _, event: &EditorEvent, cx| {
                cx.emit(ViewEvent::EditorEvent(event.clone()))
            }),
        );

        let excluded_files_editor = cx.new(|cx| {
            let mut editor = Editor::single_line(window, cx);
            editor.set_placeholder_text("Exclude: vendor/*, *.lock", window, cx);

            editor
        });
        // Subscribe to excluded_files_editor in order to reraise editor events for workspace item activation purposes
        subscriptions.push(
            cx.subscribe(&excluded_files_editor, |_, _, event: &EditorEvent, cx| {
                cx.emit(ViewEvent::EditorEvent(event.clone()))
            }),
        );

        let focus_handle = cx.focus_handle();
        subscriptions.push(cx.on_focus(&focus_handle, window, |_, window, cx| {
            cx.on_next_frame(window, |this, window, cx| {
                if this.focus_handle.is_focused(window) {
                    if this.has_matches() {
                        this.results_editor.focus_handle(cx).focus(window);
                    } else {
                        this.query_editor.focus_handle(cx).focus(window);
                    }
                }
            });
        }));

        let languages = project.read(cx).languages().clone();
        cx.spawn(async move |project_search_view, cx| {
            let regex_language = languages
                .language_for_name("regex")
                .await
                .context("loading regex language")?;
            project_search_view
                .update(cx, |project_search_view, cx| {
                    project_search_view.regex_language = Some(regex_language);
                    project_search_view.adjust_query_regex_language(cx);
                })
                .ok();
            anyhow::Ok(())
        })
        .detach_and_log_err(cx);

        // Check if Worktrees have all been previously indexed
        let mut this = ProjectSearchView {
            workspace,
            focus_handle,
            replacement_editor,
            search_id: entity.read(cx).search_id,
            entity,
            query_editor,
            results_editor,
            search_options: options,
            panels_with_errors: HashMap::default(),
            active_match_index: None,
            included_files_editor,
            excluded_files_editor,
            filters_enabled,
            replace_enabled: false,
            included_opened_only: false,
            regex_language: None,
            _subscriptions: subscriptions,
        };
        this.entity_changed(window, cx);
        this
    }

    pub fn new_search_in_directory(
        workspace: &mut Workspace,
        dir_path: &RelPath,
        window: &mut Window,
        cx: &mut Context<Workspace>,
    ) {
        let filter_str = dir_path.display(workspace.path_style(cx));

        let weak_workspace = cx.entity().downgrade();

        let entity = cx.new(|cx| ProjectSearch::new(workspace.project().clone(), cx));
        let search = cx.new(|cx| ProjectSearchView::new(weak_workspace, entity, window, cx, None));
        workspace.add_item_to_active_pane(Box::new(search.clone()), None, true, window, cx);
        search.update(cx, |search, cx| {
            search
                .included_files_editor
                .update(cx, |editor, cx| editor.set_text(filter_str, window, cx));
            search.filters_enabled = true;
            search.focus_query_editor(window, cx)
        });
    }

    /// Re-activate the most recently activated search in this pane or the most recent if it has been closed.
    /// If no search exists in the workspace, create a new one.
    pub fn deploy_search(
        workspace: &mut Workspace,
        action: &workspace::DeploySearch,
        window: &mut Window,
        cx: &mut Context<Workspace>,
    ) {
        let existing = workspace
            .active_pane()
            .read(cx)
            .items()
            .find_map(|item| item.downcast::<ProjectSearchView>());

        Self::existing_or_new_search(workspace, existing, action, window, cx);
    }

    fn search_in_new(
        workspace: &mut Workspace,
        _: &SearchInNew,
        window: &mut Window,
        cx: &mut Context<Workspace>,
    ) {
        if let Some(search_view) = workspace
            .active_item(cx)
            .and_then(|item| item.downcast::<ProjectSearchView>())
        {
            let new_query = search_view.update(cx, |search_view, cx| {
                let open_buffers = if search_view.included_opened_only {
                    Some(search_view.open_buffers(cx, workspace))
                } else {
                    None
                };
                let new_query = search_view.build_search_query(cx, open_buffers);
                if new_query.is_some()
                    && let Some(old_query) = search_view.entity.read(cx).active_query.clone()
                {
                    search_view.query_editor.update(cx, |editor, cx| {
                        editor.set_text(old_query.as_str(), window, cx);
                    });
                    search_view.search_options = SearchOptions::from_query(&old_query);
                    search_view.adjust_query_regex_language(cx);
                }
                new_query
            });
            if let Some(new_query) = new_query {
                let entity = cx.new(|cx| {
                    let mut entity = ProjectSearch::new(workspace.project().clone(), cx);
                    entity.search(new_query, cx);
                    entity
                });
                let weak_workspace = cx.entity().downgrade();
                workspace.add_item_to_active_pane(
                    Box::new(cx.new(|cx| {
                        ProjectSearchView::new(weak_workspace, entity, window, cx, None)
                    })),
                    None,
                    true,
                    window,
                    cx,
                );
            }
        }
    }

    // Add another search tab to the workspace.
    fn new_search(
        workspace: &mut Workspace,
        _: &workspace::NewSearch,
        window: &mut Window,
        cx: &mut Context<Workspace>,
    ) {
        Self::existing_or_new_search(workspace, None, &DeploySearch::find(), window, cx)
    }

    fn existing_or_new_search(
        workspace: &mut Workspace,
        existing: Option<Entity<ProjectSearchView>>,
        action: &workspace::DeploySearch,
        window: &mut Window,
        cx: &mut Context<Workspace>,
    ) {
        let query = workspace.active_item(cx).and_then(|item| {
            if let Some(buffer_search_query) = buffer_search_query(workspace, item.as_ref(), cx) {
                return Some(buffer_search_query);
            }

            let editor = item.act_as::<Editor>(cx)?;
            let query = editor.query_suggestion(window, cx);
            if query.is_empty() { None } else { Some(query) }
        });

        let search = if let Some(existing) = existing {
            workspace.activate_item(&existing, true, true, window, cx);
            existing
        } else {
            let settings = cx
                .global::<ActiveSettings>()
                .0
                .get(&workspace.project().downgrade());

            let settings = settings.cloned();

            let weak_workspace = cx.entity().downgrade();

            let project_search = cx.new(|cx| ProjectSearch::new(workspace.project().clone(), cx));
            let project_search_view = cx.new(|cx| {
                ProjectSearchView::new(weak_workspace, project_search, window, cx, settings)
            });

            workspace.add_item_to_active_pane(
                Box::new(project_search_view.clone()),
                None,
                true,
                window,
                cx,
            );
            project_search_view
        };

        search.update(cx, |search, cx| {
            search.replace_enabled = action.replace_enabled;
            if let Some(query) = query {
                search.set_query(&query, window, cx);
            }
            if let Some(included_files) = action.included_files.as_deref() {
                search
                    .included_files_editor
                    .update(cx, |editor, cx| editor.set_text(included_files, window, cx));
                search.filters_enabled = true;
            }
            if let Some(excluded_files) = action.excluded_files.as_deref() {
                search
                    .excluded_files_editor
                    .update(cx, |editor, cx| editor.set_text(excluded_files, window, cx));
                search.filters_enabled = true;
            }
            search.focus_query_editor(window, cx)
        });
    }

    fn prompt_to_save_if_dirty_then_search(
        &mut self,
        window: &mut Window,
        cx: &mut Context<Self>,
    ) -> Task<anyhow::Result<()>> {
        let project = self.entity.read(cx).project.clone();

        let can_autosave = self.results_editor.can_autosave(cx);
        let autosave_setting = self.results_editor.workspace_settings(cx).autosave;

        let will_autosave = can_autosave && autosave_setting.should_save_on_close();

        let is_dirty = self.is_dirty(cx);

        cx.spawn_in(window, async move |this, cx| {
            let skip_save_on_close = this
                .read_with(cx, |this, cx| {
                    this.workspace.read_with(cx, |workspace, cx| {
                        workspace::Pane::skip_save_on_close(&this.results_editor, workspace, cx)
                    })
                })?
                .unwrap_or(false);

            let should_prompt_to_save = !skip_save_on_close && !will_autosave && is_dirty;

            let should_search = if should_prompt_to_save {
                let options = &["Save", "Don't Save", "Cancel"];
                let result_channel = this.update_in(cx, |_, window, cx| {
                    window.prompt(
                        gpui::PromptLevel::Warning,
                        "Project search buffer contains unsaved edits. Do you want to save it?",
                        None,
                        options,
                        cx,
                    )
                })?;
                let result = result_channel.await?;
                let should_save = result == 0;
                if should_save {
                    this.update_in(cx, |this, window, cx| {
                        this.save(
                            SaveOptions {
                                format: true,
                                autosave: false,
                            },
                            project,
                            window,
                            cx,
                        )
                    })?
                    .await
                    .log_err();
                }

                result != 2
            } else {
                true
            };
            if should_search {
                this.update(cx, |this, cx| {
                    this.search(cx);
                })?;
            }
            anyhow::Ok(())
        })
    }

    fn search(&mut self, cx: &mut Context<Self>) {
        let open_buffers = if self.included_opened_only {
            self.workspace
                .update(cx, |workspace, cx| self.open_buffers(cx, workspace))
                .ok()
        } else {
            None
        };
        if let Some(query) = self.build_search_query(cx, open_buffers) {
            self.entity.update(cx, |model, cx| model.search(query, cx));
        }
    }

    pub fn search_query_text(&self, cx: &App) -> String {
        self.query_editor.read(cx).text(cx)
    }

    fn build_search_query(
        &mut self,
        cx: &mut Context<Self>,
        open_buffers: Option<Vec<Entity<Buffer>>>,
    ) -> Option<SearchQuery> {
        // Do not bail early in this function, as we want to fill out `self.panels_with_errors`.

        let text = self.search_query_text(cx);
        let included_files = self
            .filters_enabled
            .then(|| {
                match self.parse_path_matches(self.included_files_editor.read(cx).text(cx), cx) {
                    Ok(included_files) => {
                        let should_unmark_error =
                            self.panels_with_errors.remove(&InputPanel::Include);
                        if should_unmark_error.is_some() {
                            cx.notify();
                        }
                        included_files
                    }
                    Err(e) => {
                        let should_mark_error = self
                            .panels_with_errors
                            .insert(InputPanel::Include, e.to_string());
                        if should_mark_error.is_none() {
                            cx.notify();
                        }
                        PathMatcher::default()
                    }
                }
            })
            .unwrap_or(PathMatcher::default());
        let excluded_files = self
            .filters_enabled
            .then(|| {
                match self.parse_path_matches(self.excluded_files_editor.read(cx).text(cx), cx) {
                    Ok(excluded_files) => {
                        let should_unmark_error =
                            self.panels_with_errors.remove(&InputPanel::Exclude);
                        if should_unmark_error.is_some() {
                            cx.notify();
                        }

                        excluded_files
                    }
                    Err(e) => {
                        let should_mark_error = self
                            .panels_with_errors
                            .insert(InputPanel::Exclude, e.to_string());
                        if should_mark_error.is_none() {
                            cx.notify();
                        }
                        PathMatcher::default()
                    }
                }
            })
            .unwrap_or(PathMatcher::default());

        // If the project contains multiple visible worktrees, we match the
        // include/exclude patterns against full paths to allow them to be
        // disambiguated. For single worktree projects we use worktree relative
        // paths for convenience.
        let match_full_paths = self
            .entity
            .read(cx)
            .project
            .read(cx)
            .visible_worktrees(cx)
            .count()
            > 1;

        let query = if self.search_options.contains(SearchOptions::REGEX) {
            match SearchQuery::regex(
                text,
                self.search_options.contains(SearchOptions::WHOLE_WORD),
                self.search_options.contains(SearchOptions::CASE_SENSITIVE),
                self.search_options.contains(SearchOptions::INCLUDE_IGNORED),
                self.search_options
                    .contains(SearchOptions::ONE_MATCH_PER_LINE),
                included_files,
                excluded_files,
                match_full_paths,
                open_buffers,
            ) {
                Ok(query) => {
                    let should_unmark_error = self.panels_with_errors.remove(&InputPanel::Query);
                    if should_unmark_error.is_some() {
                        cx.notify();
                    }

                    Some(query)
                }
                Err(e) => {
                    let should_mark_error = self
                        .panels_with_errors
                        .insert(InputPanel::Query, e.to_string());
                    if should_mark_error.is_none() {
                        cx.notify();
                    }

                    None
                }
            }
        } else {
            match SearchQuery::text(
                text,
                self.search_options.contains(SearchOptions::WHOLE_WORD),
                self.search_options.contains(SearchOptions::CASE_SENSITIVE),
                self.search_options.contains(SearchOptions::INCLUDE_IGNORED),
                included_files,
                excluded_files,
                match_full_paths,
                open_buffers,
            ) {
                Ok(query) => {
                    let should_unmark_error = self.panels_with_errors.remove(&InputPanel::Query);
                    if should_unmark_error.is_some() {
                        cx.notify();
                    }

                    Some(query)
                }
                Err(e) => {
                    let should_mark_error = self
                        .panels_with_errors
                        .insert(InputPanel::Query, e.to_string());
                    if should_mark_error.is_none() {
                        cx.notify();
                    }

                    None
                }
            }
        };
        if !self.panels_with_errors.is_empty() {
            return None;
        }
        if query.as_ref().is_some_and(|query| query.is_empty()) {
            return None;
        }
        query
    }

    fn open_buffers(&self, cx: &App, workspace: &Workspace) -> Vec<Entity<Buffer>> {
        let mut buffers = Vec::new();
        for editor in workspace.items_of_type::<Editor>(cx) {
            if let Some(buffer) = editor.read(cx).buffer().read(cx).as_singleton() {
                buffers.push(buffer);
            }
        }
        buffers
    }

    fn parse_path_matches(&self, text: String, cx: &App) -> anyhow::Result<PathMatcher> {
        let path_style = self.entity.read(cx).project.read(cx).path_style(cx);
        let queries = text
            .split(',')
            .map(str::trim)
            .filter(|maybe_glob_str| !maybe_glob_str.is_empty())
            .map(str::to_owned)
            .collect::<Vec<_>>();
        Ok(PathMatcher::new(&queries, path_style)?)
    }

    fn select_match(&mut self, direction: Direction, window: &mut Window, cx: &mut Context<Self>) {
        if let Some(index) = self.active_match_index {
            let match_ranges = self.entity.read(cx).match_ranges.clone();

            if !EditorSettings::get_global(cx).search_wrap
                && ((direction == Direction::Next && index + 1 >= match_ranges.len())
                    || (direction == Direction::Prev && index == 0))
            {
                crate::show_no_more_matches(window, cx);
                return;
            }

            let new_index = self.results_editor.update(cx, |editor, cx| {
                editor.match_index_for_direction(&match_ranges, index, direction, 1, window, cx)
            });

            let range_to_select = match_ranges[new_index].clone();
            self.results_editor.update(cx, |editor, cx| {
                let range_to_select = editor.range_for_match(&range_to_select);
                editor.unfold_ranges(std::slice::from_ref(&range_to_select), false, true, cx);
                editor.change_selections(Default::default(), window, cx, |s| {
                    s.select_ranges([range_to_select])
                });
            });
        }
    }

    fn focus_query_editor(&mut self, window: &mut Window, cx: &mut Context<Self>) {
        self.query_editor.update(cx, |query_editor, cx| {
            query_editor.select_all(&SelectAll, window, cx);
        });
        let editor_handle = self.query_editor.focus_handle(cx);
        window.focus(&editor_handle);
    }

    fn set_query(&mut self, query: &str, window: &mut Window, cx: &mut Context<Self>) {
        self.set_search_editor(SearchInputKind::Query, query, window, cx);
        if EditorSettings::get_global(cx).use_smartcase_search
            && !query.is_empty()
            && self.search_options.contains(SearchOptions::CASE_SENSITIVE)
                != contains_uppercase(query)
        {
            self.toggle_search_option(SearchOptions::CASE_SENSITIVE, cx)
        }
    }

    fn set_search_editor(
        &mut self,
        kind: SearchInputKind,
        text: &str,
        window: &mut Window,
        cx: &mut Context<Self>,
    ) {
        let editor = match kind {
            SearchInputKind::Query => &self.query_editor,
            SearchInputKind::Include => &self.included_files_editor,

            SearchInputKind::Exclude => &self.excluded_files_editor,
        };
        editor.update(cx, |included_editor, cx| {
            included_editor.set_text(text, window, cx)
        });
    }

    fn focus_results_editor(&mut self, window: &mut Window, cx: &mut Context<Self>) {
        self.query_editor.update(cx, |query_editor, cx| {
            let cursor = query_editor.selections.newest_anchor().head();
            query_editor.change_selections(SelectionEffects::no_scroll(), window, cx, |s| {
                s.select_ranges([cursor..cursor])
            });
        });
        let results_handle = self.results_editor.focus_handle(cx);
        window.focus(&results_handle);
    }

    fn entity_changed(&mut self, window: &mut Window, cx: &mut Context<Self>) {
        let match_ranges = self.entity.read(cx).match_ranges.clone();
        if match_ranges.is_empty() {
            self.active_match_index = None;
            self.results_editor.update(cx, |editor, cx| {
                editor.clear_background_highlights::<Self>(cx);
            });
        } else {
            self.active_match_index = Some(0);
            self.update_match_index(cx);
            let prev_search_id = mem::replace(&mut self.search_id, self.entity.read(cx).search_id);
            let is_new_search = self.search_id != prev_search_id;
            self.results_editor.update(cx, |editor, cx| {
                if is_new_search {
                    let range_to_select = match_ranges
                        .first()
                        .map(|range| editor.range_for_match(range));
                    editor.change_selections(Default::default(), window, cx, |s| {
                        s.select_ranges(range_to_select)
                    });
                    editor.scroll(Point::default(), Some(Axis::Vertical), window, cx);
                }
                editor.highlight_background::<Self>(
                    &match_ranges,
                    |theme| theme.colors().search_match_background,
                    cx,
                );
            });
            if is_new_search && self.query_editor.focus_handle(cx).is_focused(window) {
                self.focus_results_editor(window, cx);
            }
        }

        cx.emit(ViewEvent::UpdateTab);
        cx.notify();
    }

    fn update_match_index(&mut self, cx: &mut Context<Self>) {
        let results_editor = self.results_editor.read(cx);
        let new_index = active_match_index(
            Direction::Next,
            &self.entity.read(cx).match_ranges,
            &results_editor.selections.newest_anchor().head(),
            &results_editor.buffer().read(cx).snapshot(cx),
        );
        if self.active_match_index != new_index {
            self.active_match_index = new_index;
            cx.notify();
        }
    }

    pub fn has_matches(&self) -> bool {
        self.active_match_index.is_some()
    }

    fn landing_text_minor(&self, window: &mut Window, cx: &App) -> impl IntoElement {
        let focus_handle = self.focus_handle.clone();
        v_flex()
            .gap_1()
            .child(
                Label::new("Hit enter to search. For more options:")
                    .color(Color::Muted)
                    .mb_2(),
            )
            .child(
                Button::new("filter-paths", "Include/exclude specific paths")
                    .icon(IconName::Filter)
                    .icon_position(IconPosition::Start)
                    .icon_size(IconSize::Small)
                    .key_binding(KeyBinding::for_action_in(
                        &ToggleFilters,
                        &focus_handle,
                        window,
                        cx,
                    ))
                    .on_click(|_event, window, cx| {
                        window.dispatch_action(ToggleFilters.boxed_clone(), cx)
                    }),
            )
            .child(
                Button::new("find-replace", "Find and replace")
                    .icon(IconName::Replace)
                    .icon_position(IconPosition::Start)
                    .icon_size(IconSize::Small)
                    .key_binding(KeyBinding::for_action_in(
                        &ToggleReplace,
                        &focus_handle,
                        window,
                        cx,
                    ))
                    .on_click(|_event, window, cx| {
                        window.dispatch_action(ToggleReplace.boxed_clone(), cx)
                    }),
            )
            .child(
                Button::new("regex", "Match with regex")
                    .icon(IconName::Regex)
                    .icon_position(IconPosition::Start)
                    .icon_size(IconSize::Small)
                    .key_binding(KeyBinding::for_action_in(
                        &ToggleRegex,
                        &focus_handle,
                        window,
                        cx,
                    ))
                    .on_click(|_event, window, cx| {
                        window.dispatch_action(ToggleRegex.boxed_clone(), cx)
                    }),
            )
            .child(
                Button::new("match-case", "Match case")
                    .icon(IconName::CaseSensitive)
                    .icon_position(IconPosition::Start)
                    .icon_size(IconSize::Small)
                    .key_binding(KeyBinding::for_action_in(
                        &ToggleCaseSensitive,
                        &focus_handle,
                        window,
                        cx,
                    ))
                    .on_click(|_event, window, cx| {
                        window.dispatch_action(ToggleCaseSensitive.boxed_clone(), cx)
                    }),
            )
            .child(
                Button::new("match-whole-words", "Match whole words")
                    .icon(IconName::WholeWord)
                    .icon_position(IconPosition::Start)
                    .icon_size(IconSize::Small)
                    .key_binding(KeyBinding::for_action_in(
                        &ToggleWholeWord,
                        &focus_handle,
                        window,
                        cx,
                    ))
                    .on_click(|_event, window, cx| {
                        window.dispatch_action(ToggleWholeWord.boxed_clone(), cx)
                    }),
            )
    }

    fn border_color_for(&self, panel: InputPanel, cx: &App) -> Hsla {
        if self.panels_with_errors.contains_key(&panel) {
            Color::Error.color(cx)
        } else {
            cx.theme().colors().border
        }
    }

    fn move_focus_to_results(&mut self, window: &mut Window, cx: &mut Context<Self>) {
        if !self.results_editor.focus_handle(cx).is_focused(window)
            && !self.entity.read(cx).match_ranges.is_empty()
        {
            cx.stop_propagation();
            self.focus_results_editor(window, cx)
        }
    }

    #[cfg(any(test, feature = "test-support"))]
    pub fn results_editor(&self) -> &Entity<Editor> {
        &self.results_editor
    }

    fn adjust_query_regex_language(&self, cx: &mut App) {
        let enable = self.search_options.contains(SearchOptions::REGEX);
        let query_buffer = self
            .query_editor
            .read(cx)
            .buffer()
            .read(cx)
            .as_singleton()
            .expect("query editor should be backed by a singleton buffer");
        if enable {
            if let Some(regex_language) = self.regex_language.clone() {
                query_buffer.update(cx, |query_buffer, cx| {
                    query_buffer.set_language(Some(regex_language), cx);
                })
            }
        } else {
            query_buffer.update(cx, |query_buffer, cx| {
                query_buffer.set_language(None, cx);
            })
        }
    }
}

fn buffer_search_query(
    workspace: &mut Workspace,
    item: &dyn ItemHandle,
    cx: &mut Context<Workspace>,
) -> Option<String> {
    let buffer_search_bar = workspace
        .pane_for(item)
        .and_then(|pane| {
            pane.read(cx)
                .toolbar()
                .read(cx)
                .item_of_type::<BufferSearchBar>()
        })?
        .read(cx);
    if buffer_search_bar.query_editor_focused() {
        let buffer_search_query = buffer_search_bar.query(cx);
        if !buffer_search_query.is_empty() {
            return Some(buffer_search_query);
        }
    }
    None
}

impl Default for ProjectSearchBar {
    fn default() -> Self {
        Self::new()
    }
}

impl ProjectSearchBar {
    pub fn new() -> Self {
        Self {
            active_project_search: None,
            subscription: None,
        }
    }

    fn confirm(&mut self, _: &Confirm, window: &mut Window, cx: &mut Context<Self>) {
        if let Some(search_view) = self.active_project_search.as_ref() {
            search_view.update(cx, |search_view, cx| {
                if !search_view
                    .replacement_editor
                    .focus_handle(cx)
                    .is_focused(window)
                {
                    cx.stop_propagation();
                    search_view
                        .prompt_to_save_if_dirty_then_search(window, cx)
                        .detach_and_log_err(cx);
                }
            });
        }
    }

    fn tab(&mut self, _: &Tab, window: &mut Window, cx: &mut Context<Self>) {
        self.cycle_field(Direction::Next, window, cx);
    }

    fn backtab(&mut self, _: &Backtab, window: &mut Window, cx: &mut Context<Self>) {
        self.cycle_field(Direction::Prev, window, cx);
    }

    fn focus_search(&mut self, window: &mut Window, cx: &mut Context<Self>) {
        if let Some(search_view) = self.active_project_search.as_ref() {
            search_view.update(cx, |search_view, cx| {
                search_view.query_editor.focus_handle(cx).focus(window);
            });
        }
    }

    fn cycle_field(&mut self, direction: Direction, window: &mut Window, cx: &mut Context<Self>) {
        let active_project_search = match &self.active_project_search {
            Some(active_project_search) => active_project_search,
            None => return,
        };

        active_project_search.update(cx, |project_view, cx| {
            let mut views = vec![project_view.query_editor.focus_handle(cx)];
            if project_view.replace_enabled {
                views.push(project_view.replacement_editor.focus_handle(cx));
            }
            if project_view.filters_enabled {
                views.extend([
                    project_view.included_files_editor.focus_handle(cx),
                    project_view.excluded_files_editor.focus_handle(cx),
                ]);
            }
            let current_index = match views.iter().position(|focus| focus.is_focused(window)) {
                Some(index) => index,
                None => return,
            };

            let new_index = match direction {
                Direction::Next => (current_index + 1) % views.len(),
                Direction::Prev if current_index == 0 => views.len() - 1,
                Direction::Prev => (current_index - 1) % views.len(),
            };
            let next_focus_handle = &views[new_index];
            window.focus(next_focus_handle);
            cx.stop_propagation();
        });
    }

    pub(crate) fn toggle_search_option(
        &mut self,
        option: SearchOptions,
        window: &mut Window,
        cx: &mut Context<Self>,
    ) -> bool {
        if self.active_project_search.is_none() {
            return false;
        }

        cx.spawn_in(window, async move |this, cx| {
            let task = this.update_in(cx, |this, window, cx| {
                let search_view = this.active_project_search.as_ref()?;
                search_view.update(cx, |search_view, cx| {
                    search_view.toggle_search_option(option, cx);
                    search_view
                        .entity
                        .read(cx)
                        .active_query
                        .is_some()
                        .then(|| search_view.prompt_to_save_if_dirty_then_search(window, cx))
                })
            })?;
            if let Some(task) = task {
                task.await?;
            }
            this.update(cx, |_, cx| {
                cx.notify();
            })?;
            anyhow::Ok(())
        })
        .detach();
        true
    }

    fn toggle_replace(&mut self, _: &ToggleReplace, window: &mut Window, cx: &mut Context<Self>) {
        if let Some(search) = &self.active_project_search {
            search.update(cx, |this, cx| {
                this.replace_enabled = !this.replace_enabled;
                let editor_to_focus = if this.replace_enabled {
                    this.replacement_editor.focus_handle(cx)
                } else {
                    this.query_editor.focus_handle(cx)
                };
                window.focus(&editor_to_focus);
                cx.notify();
            });
        }
    }

    fn toggle_filters(&mut self, window: &mut Window, cx: &mut Context<Self>) -> bool {
        if let Some(search_view) = self.active_project_search.as_ref() {
            search_view.update(cx, |search_view, cx| {
                search_view.toggle_filters(cx);
                search_view
                    .included_files_editor
                    .update(cx, |_, cx| cx.notify());
                search_view
                    .excluded_files_editor
                    .update(cx, |_, cx| cx.notify());
                window.refresh();
                cx.notify();
            });
            cx.notify();
            true
        } else {
            false
        }
    }

    fn toggle_opened_only(&mut self, window: &mut Window, cx: &mut Context<Self>) -> bool {
        if self.active_project_search.is_none() {
            return false;
        }

        cx.spawn_in(window, async move |this, cx| {
            let task = this.update_in(cx, |this, window, cx| {
                let search_view = this.active_project_search.as_ref()?;
                search_view.update(cx, |search_view, cx| {
                    search_view.toggle_opened_only(window, cx);
                    search_view
                        .entity
                        .read(cx)
                        .active_query
                        .is_some()
                        .then(|| search_view.prompt_to_save_if_dirty_then_search(window, cx))
                })
            })?;
            if let Some(task) = task {
                task.await?;
            }
            this.update(cx, |_, cx| {
                cx.notify();
            })?;
            anyhow::Ok(())
        })
        .detach();
        true
    }

    fn is_opened_only_enabled(&self, cx: &App) -> bool {
        if let Some(search_view) = self.active_project_search.as_ref() {
            search_view.read(cx).included_opened_only
        } else {
            false
        }
    }

    fn move_focus_to_results(&self, window: &mut Window, cx: &mut Context<Self>) {
        if let Some(search_view) = self.active_project_search.as_ref() {
            search_view.update(cx, |search_view, cx| {
                search_view.move_focus_to_results(window, cx);
            });
            cx.notify();
        }
    }

    fn next_history_query(
        &mut self,
        _: &NextHistoryQuery,
        window: &mut Window,
        cx: &mut Context<Self>,
    ) {
        if let Some(search_view) = self.active_project_search.as_ref() {
            search_view.update(cx, |search_view, cx| {
                for (editor, kind) in [
                    (search_view.query_editor.clone(), SearchInputKind::Query),
                    (
                        search_view.included_files_editor.clone(),
                        SearchInputKind::Include,
                    ),
                    (
                        search_view.excluded_files_editor.clone(),
                        SearchInputKind::Exclude,
                    ),
                ] {
                    if editor.focus_handle(cx).is_focused(window) {
                        let new_query = search_view.entity.update(cx, |model, cx| {
                            let project = model.project.clone();

                            if let Some(new_query) = project.update(cx, |project, _| {
                                project
                                    .search_history_mut(kind)
                                    .next(model.cursor_mut(kind))
                                    .map(str::to_string)
                            }) {
                                new_query
                            } else {
                                model.cursor_mut(kind).reset();
                                String::new()
                            }
                        });
                        search_view.set_search_editor(kind, &new_query, window, cx);
                    }
                }
            });
        }
    }

    fn previous_history_query(
        &mut self,
        _: &PreviousHistoryQuery,
        window: &mut Window,
        cx: &mut Context<Self>,
    ) {
        if let Some(search_view) = self.active_project_search.as_ref() {
            search_view.update(cx, |search_view, cx| {
                for (editor, kind) in [
                    (search_view.query_editor.clone(), SearchInputKind::Query),
                    (
                        search_view.included_files_editor.clone(),
                        SearchInputKind::Include,
                    ),
                    (
                        search_view.excluded_files_editor.clone(),
                        SearchInputKind::Exclude,
                    ),
                ] {
                    if editor.focus_handle(cx).is_focused(window) {
                        if editor.read(cx).text(cx).is_empty()
                            && let Some(new_query) = search_view
                                .entity
                                .read(cx)
                                .project
                                .read(cx)
                                .search_history(kind)
                                .current(search_view.entity.read(cx).cursor(kind))
                                .map(str::to_string)
                        {
                            search_view.set_search_editor(kind, &new_query, window, cx);
                            return;
                        }

                        if let Some(new_query) = search_view.entity.update(cx, |model, cx| {
                            let project = model.project.clone();
                            project.update(cx, |project, _| {
                                project
                                    .search_history_mut(kind)
                                    .previous(model.cursor_mut(kind))
                                    .map(str::to_string)
                            })
                        }) {
                            search_view.set_search_editor(kind, &new_query, window, cx);
                        }
                    }
                }
            });
        }
    }

    fn select_next_match(
        &mut self,
        _: &SelectNextMatch,
        window: &mut Window,
        cx: &mut Context<Self>,
    ) {
        if let Some(search) = self.active_project_search.as_ref() {
            search.update(cx, |this, cx| {
                this.select_match(Direction::Next, window, cx);
            })
        }
    }

    fn select_prev_match(
        &mut self,
        _: &SelectPreviousMatch,
        window: &mut Window,
        cx: &mut Context<Self>,
    ) {
        if let Some(search) = self.active_project_search.as_ref() {
            search.update(cx, |this, cx| {
                this.select_match(Direction::Prev, window, cx);
            })
        }
    }
}

impl Render for ProjectSearchBar {
    fn render(&mut self, window: &mut Window, cx: &mut Context<Self>) -> impl IntoElement {
        let Some(search) = self.active_project_search.clone() else {
            return div();
        };
        let search = search.read(cx);
        let focus_handle = search.focus_handle(cx);

        let container_width = window.viewport_size().width;
        let input_width = SearchInputWidth::calc_width(container_width);

        let input_base_styles = |panel: InputPanel| {
            input_base_styles(search.border_color_for(panel, cx), |div| match panel {
                InputPanel::Query | InputPanel::Replacement => div.w(input_width),
                InputPanel::Include | InputPanel::Exclude => div.flex_grow(),
            })
        };
        let theme_colors = cx.theme().colors();
        let project_search = search.entity.read(cx);
        let limit_reached = project_search.limit_reached;

        let color_override = match (
            &project_search.pending_search,
            project_search.no_results,
            &project_search.active_query,
            &project_search.last_search_query_text,
        ) {
            (None, Some(true), Some(q), Some(p)) if q.as_str() == p => Some(Color::Error),
            _ => None,
        };

        let match_text = search
            .active_match_index
            .and_then(|index| {
                let index = index + 1;
                let match_quantity = project_search.match_ranges.len();
                if match_quantity > 0 {
                    debug_assert!(match_quantity >= index);
                    if limit_reached {
                        Some(format!("{index}/{match_quantity}+"))
                    } else {
                        Some(format!("{index}/{match_quantity}"))
                    }
                } else {
                    None
                }
            })
            .unwrap_or_else(|| "0/0".to_string());

        let query_column = input_base_styles(InputPanel::Query)
            .on_action(cx.listener(|this, action, window, cx| this.confirm(action, window, cx)))
            .on_action(cx.listener(|this, action, window, cx| {
                this.previous_history_query(action, window, cx)
            }))
            .on_action(
                cx.listener(|this, action, window, cx| this.next_history_query(action, window, cx)),
            )
            .child(render_text_input(&search.query_editor, color_override, cx))
            .child(
                h_flex()
                    .gap_1()
                    .child(SearchOption::CaseSensitive.as_button(
                        search.search_options,
                        SearchSource::Project(cx),
                        focus_handle.clone(),
                    ))
                    .child(SearchOption::WholeWord.as_button(
                        search.search_options,
                        SearchSource::Project(cx),
                        focus_handle.clone(),
                    ))
                    .child(SearchOption::Regex.as_button(
                        search.search_options,
                        SearchSource::Project(cx),
                        focus_handle.clone(),
                    )),
            );

        let query_focus = search.query_editor.focus_handle(cx);

        let matches_column = h_flex()
            .pl_2()
            .ml_2()
            .border_l_1()
            .border_color(theme_colors.border_variant)
            .child(render_action_button(
                "project-search-nav-button",
                IconName::ChevronLeft,
                search
                    .active_match_index
                    .is_none()
                    .then_some(ActionButtonState::Disabled),
                "Select Previous Match",
                &SelectPreviousMatch,
                query_focus.clone(),
            ))
            .child(render_action_button(
                "project-search-nav-button",
                IconName::ChevronRight,
                search
                    .active_match_index
                    .is_none()
                    .then_some(ActionButtonState::Disabled),
                "Select Next Match",
                &SelectNextMatch,
                query_focus,
            ))
            .child(
                div()
                    .id("matches")
                    .ml_2()
                    .min_w(rems_from_px(40.))
                    .child(Label::new(match_text).size(LabelSize::Small).color(
                        if search.active_match_index.is_some() {
                            Color::Default
                        } else {
                            Color::Disabled
                        },
                    ))
                    .when(limit_reached, |el| {
                        el.tooltip(Tooltip::text(
                            "Search limits reached.\nTry narrowing your search.",
                        ))
                    }),
            );

        let mode_column = h_flex()
            .gap_1()
            .min_w_64()
            .child(
                IconButton::new("project-search-filter-button", IconName::Filter)
                    .tooltip(|window, cx| {
                        Tooltip::for_action("Toggle Filters", &ToggleFilters, window, cx)
                    })
                    .on_click(cx.listener(|this, _, window, cx| {
                        this.toggle_filters(window, cx);
                    }))
                    .toggle_state(
                        self.active_project_search
                            .as_ref()
                            .map(|search| search.read(cx).filters_enabled)
                            .unwrap_or_default(),
                    )
                    .tooltip({
                        let focus_handle = focus_handle.clone();
                        move |window, cx| {
                            Tooltip::for_action_in(
                                "Toggle Filters",
                                &ToggleFilters,
                                &focus_handle,
                                window,
                                cx,
                            )
                        }
                    }),
            )
            .child(render_action_button(
                "project-search",
                IconName::Replace,
                self.active_project_search
                    .as_ref()
                    .map(|search| search.read(cx).replace_enabled)
                    .and_then(|enabled| enabled.then_some(ActionButtonState::Toggled)),
                "Toggle Replace",
                &ToggleReplace,
                focus_handle.clone(),
            ))
            .child(matches_column);

        let search_line = h_flex()
            .w_full()
            .gap_2()
            .child(query_column)
            .child(mode_column);

        let replace_line = search.replace_enabled.then(|| {
            let replace_column = input_base_styles(InputPanel::Replacement)
                .child(render_text_input(&search.replacement_editor, None, cx));

            let focus_handle = search.replacement_editor.read(cx).focus_handle(cx);

            let replace_actions = h_flex()
                .min_w_64()
                .gap_1()
                .child(render_action_button(
                    "project-search-replace-button",
                    IconName::ReplaceNext,
                    Default::default(),
                    "Replace Next Match",
                    &ReplaceNext,
                    focus_handle.clone(),
                ))
                .child(render_action_button(
                    "project-search-replace-button",
                    IconName::ReplaceAll,
                    Default::default(),
                    "Replace All Matches",
                    &ReplaceAll,
                    focus_handle,
                ));

            h_flex()
                .w_full()
                .gap_2()
                .child(replace_column)
                .child(replace_actions)
        });

        let filter_line = search.filters_enabled.then(|| {
            let include = input_base_styles(InputPanel::Include)
                .on_action(cx.listener(|this, action, window, cx| {
                    this.previous_history_query(action, window, cx)
                }))
                .on_action(cx.listener(|this, action, window, cx| {
                    this.next_history_query(action, window, cx)
                }))
                .child(render_text_input(&search.included_files_editor, None, cx));
            let exclude = input_base_styles(InputPanel::Exclude)
                .on_action(cx.listener(|this, action, window, cx| {
                    this.previous_history_query(action, window, cx)
                }))
                .on_action(cx.listener(|this, action, window, cx| {
                    this.next_history_query(action, window, cx)
                }))
                .child(render_text_input(&search.excluded_files_editor, None, cx));
            let mode_column = h_flex()
                .gap_1()
                .min_w_64()
                .child(
                    IconButton::new("project-search-opened-only", IconName::FolderSearch)
                        .toggle_state(self.is_opened_only_enabled(cx))
                        .tooltip(Tooltip::text("Only Search Open Files"))
                        .on_click(cx.listener(|this, _, window, cx| {
                            this.toggle_opened_only(window, cx);
                        })),
                )
                .child(SearchOption::IncludeIgnored.as_button(
                    search.search_options,
                    SearchSource::Project(cx),
                    focus_handle.clone(),
                ));
            h_flex()
                .w_full()
                .gap_2()
                .child(
                    h_flex()
                        .gap_2()
                        .w(input_width)
                        .child(include)
                        .child(exclude),
                )
                .child(mode_column)
        });

        let mut key_context = KeyContext::default();
        key_context.add("ProjectSearchBar");
        if search
            .replacement_editor
            .focus_handle(cx)
            .is_focused(window)
        {
            key_context.add("in_replace");
        }

        let query_error_line = search
            .panels_with_errors
            .get(&InputPanel::Query)
            .map(|error| {
                Label::new(error)
                    .size(LabelSize::Small)
                    .color(Color::Error)
                    .mt_neg_1()
                    .ml_2()
            });

        let filter_error_line = search
            .panels_with_errors
            .get(&InputPanel::Include)
            .or_else(|| search.panels_with_errors.get(&InputPanel::Exclude))
            .map(|error| {
                Label::new(error)
                    .size(LabelSize::Small)
                    .color(Color::Error)
                    .mt_neg_1()
                    .ml_2()
            });

        v_flex()
            .gap_2()
            .py(px(1.0))
            .w_full()
            .key_context(key_context)
            .on_action(cx.listener(|this, _: &ToggleFocus, window, cx| {
                this.move_focus_to_results(window, cx)
            }))
            .on_action(cx.listener(|this, _: &ToggleFilters, window, cx| {
                this.toggle_filters(window, cx);
            }))
            .capture_action(cx.listener(Self::tab))
            .capture_action(cx.listener(Self::backtab))
            .on_action(cx.listener(|this, action, window, cx| this.confirm(action, window, cx)))
            .on_action(cx.listener(|this, action, window, cx| {
                this.toggle_replace(action, window, cx);
            }))
            .on_action(cx.listener(|this, _: &ToggleWholeWord, window, cx| {
                this.toggle_search_option(SearchOptions::WHOLE_WORD, window, cx);
            }))
            .on_action(cx.listener(|this, _: &ToggleCaseSensitive, window, cx| {
                this.toggle_search_option(SearchOptions::CASE_SENSITIVE, window, cx);
            }))
            .on_action(cx.listener(|this, action, window, cx| {
                if let Some(search) = this.active_project_search.as_ref() {
                    search.update(cx, |this, cx| {
                        this.replace_next(action, window, cx);
                    })
                }
            }))
            .on_action(cx.listener(|this, action, window, cx| {
                if let Some(search) = this.active_project_search.as_ref() {
                    search.update(cx, |this, cx| {
                        this.replace_all(action, window, cx);
                    })
                }
            }))
            .when(search.filters_enabled, |this| {
                this.on_action(cx.listener(|this, _: &ToggleIncludeIgnored, window, cx| {
                    this.toggle_search_option(SearchOptions::INCLUDE_IGNORED, window, cx);
                }))
            })
            .on_action(cx.listener(Self::select_next_match))
            .on_action(cx.listener(Self::select_prev_match))
            .child(search_line)
            .children(query_error_line)
            .children(replace_line)
            .children(filter_line)
            .children(filter_error_line)
    }
}

impl EventEmitter<ToolbarItemEvent> for ProjectSearchBar {}

impl ToolbarItemView for ProjectSearchBar {
    fn set_active_pane_item(
        &mut self,
        active_pane_item: Option<&dyn ItemHandle>,
        _: &mut Window,
        cx: &mut Context<Self>,
    ) -> ToolbarItemLocation {
        cx.notify();
        self.subscription = None;
        self.active_project_search = None;
        if let Some(search) = active_pane_item.and_then(|i| i.downcast::<ProjectSearchView>()) {
            self.subscription = Some(cx.observe(&search, |_, _, cx| cx.notify()));
            self.active_project_search = Some(search);
            ToolbarItemLocation::PrimaryLeft {}
        } else {
            ToolbarItemLocation::Hidden
        }
    }
}

fn register_workspace_action<A: Action>(
    workspace: &mut Workspace,
    callback: fn(&mut ProjectSearchBar, &A, &mut Window, &mut Context<ProjectSearchBar>),
) {
    workspace.register_action(move |workspace, action: &A, window, cx| {
        if workspace.has_active_modal(window, cx) {
            cx.propagate();
            return;
        }

        workspace.active_pane().update(cx, |pane, cx| {
            pane.toolbar().update(cx, move |workspace, cx| {
                if let Some(search_bar) = workspace.item_of_type::<ProjectSearchBar>() {
                    search_bar.update(cx, move |search_bar, cx| {
                        if search_bar.active_project_search.is_some() {
                            callback(search_bar, action, window, cx);
                            cx.notify();
                        } else {
                            cx.propagate();
                        }
                    });
                }
            });
        })
    });
}

fn register_workspace_action_for_present_search<A: Action>(
    workspace: &mut Workspace,
    callback: fn(&mut Workspace, &A, &mut Window, &mut Context<Workspace>),
) {
    workspace.register_action(move |workspace, action: &A, window, cx| {
        if workspace.has_active_modal(window, cx) {
            cx.propagate();
            return;
        }

        let should_notify = workspace
            .active_pane()
            .read(cx)
            .toolbar()
            .read(cx)
            .item_of_type::<ProjectSearchBar>()
            .map(|search_bar| search_bar.read(cx).active_project_search.is_some())
            .unwrap_or(false);
        if should_notify {
            callback(workspace, action, window, cx);
            cx.notify();
        } else {
            cx.propagate();
        }
    });
}

#[cfg(any(test, feature = "test-support"))]
pub fn perform_project_search(
    search_view: &Entity<ProjectSearchView>,
    text: impl Into<std::sync::Arc<str>>,
    cx: &mut gpui::VisualTestContext,
) {
    cx.run_until_parked();
    search_view.update_in(cx, |search_view, window, cx| {
        search_view.query_editor.update(cx, |query_editor, cx| {
            query_editor.set_text(text, window, cx)
        });
        search_view.search(cx);
    });
    cx.run_until_parked();
}

#[cfg(test)]
pub mod tests {
    use std::{ops::Deref as _, sync::Arc, time::Duration};

    use super::*;
    use editor::{DisplayPoint, display_map::DisplayRow};
    use gpui::{Action, TestAppContext, VisualTestContext, WindowHandle};
    use project::FakeFs;
    use serde_json::json;
    use settings::SettingsStore;
    use util::{path, paths::PathStyle, rel_path::rel_path};
    use workspace::DeploySearch;

    #[gpui::test]
    async fn test_project_search(cx: &mut TestAppContext) {
        init_test(cx);

        let fs = FakeFs::new(cx.background_executor.clone());
        fs.insert_tree(
            path!("/dir"),
            json!({
                "one.rs": "const ONE: usize = 1;",
                "two.rs": "const TWO: usize = one::ONE + one::ONE;",
                "three.rs": "const THREE: usize = one::ONE + two::TWO;",
                "four.rs": "const FOUR: usize = one::ONE + three::THREE;",
            }),
        )
        .await;
        let project = Project::test(fs.clone(), [path!("/dir").as_ref()], cx).await;
        let window = cx.add_window(|window, cx| Workspace::test_new(project.clone(), window, cx));
        let workspace = window.root(cx).unwrap();
        let search = cx.new(|cx| ProjectSearch::new(project.clone(), cx));
        let search_view = cx.add_window(|window, cx| {
            ProjectSearchView::new(workspace.downgrade(), search.clone(), window, cx, None)
        });

        perform_search(search_view, "TWO", cx);
        search_view.update(cx, |search_view, window, cx| {
            assert_eq!(
                search_view
                    .results_editor
                    .update(cx, |editor, cx| editor.display_text(cx)),
                "\n\nconst THREE: usize = one::ONE + two::TWO;\n\n\nconst TWO: usize = one::ONE + one::ONE;"
            );
            let match_background_color = cx.theme().colors().search_match_background;
            let selection_background_color = cx.theme().colors().editor_document_highlight_bracket_background;
            assert_eq!(
                search_view
                    .results_editor
                    .update(cx, |editor, cx| editor.all_text_background_highlights(window, cx)),
                &[
                    (
                        DisplayPoint::new(DisplayRow(2), 32)..DisplayPoint::new(DisplayRow(2), 35),
                        match_background_color
                    ),
                    (
                        DisplayPoint::new(DisplayRow(2), 37)..DisplayPoint::new(DisplayRow(2), 40),
                        selection_background_color
                    ),
                    (
                        DisplayPoint::new(DisplayRow(2), 37)..DisplayPoint::new(DisplayRow(2), 40),
                        match_background_color
                    ),
                    (
                        DisplayPoint::new(DisplayRow(5), 6)..DisplayPoint::new(DisplayRow(5), 9),
                        selection_background_color
                    ),
                    (
                        DisplayPoint::new(DisplayRow(5), 6)..DisplayPoint::new(DisplayRow(5), 9),
                        match_background_color
                    ),

                ]
            );
            assert_eq!(search_view.active_match_index, Some(0));
            assert_eq!(
                search_view
                    .results_editor
                    .update(cx, |editor, cx| editor.selections.display_ranges(cx)),
                [DisplayPoint::new(DisplayRow(2), 32)..DisplayPoint::new(DisplayRow(2), 35)]
            );

            search_view.select_match(Direction::Next, window, cx);
        }).unwrap();

        search_view
            .update(cx, |search_view, window, cx| {
                assert_eq!(search_view.active_match_index, Some(1));
                assert_eq!(
                    search_view
                        .results_editor
                        .update(cx, |editor, cx| editor.selections.display_ranges(cx)),
                    [DisplayPoint::new(DisplayRow(2), 37)..DisplayPoint::new(DisplayRow(2), 40)]
                );
                search_view.select_match(Direction::Next, window, cx);
            })
            .unwrap();

        search_view
            .update(cx, |search_view, window, cx| {
                assert_eq!(search_view.active_match_index, Some(2));
                assert_eq!(
                    search_view
                        .results_editor
                        .update(cx, |editor, cx| editor.selections.display_ranges(cx)),
                    [DisplayPoint::new(DisplayRow(5), 6)..DisplayPoint::new(DisplayRow(5), 9)]
                );
                search_view.select_match(Direction::Next, window, cx);
            })
            .unwrap();

        search_view
            .update(cx, |search_view, window, cx| {
                assert_eq!(search_view.active_match_index, Some(0));
                assert_eq!(
                    search_view
                        .results_editor
                        .update(cx, |editor, cx| editor.selections.display_ranges(cx)),
                    [DisplayPoint::new(DisplayRow(2), 32)..DisplayPoint::new(DisplayRow(2), 35)]
                );
                search_view.select_match(Direction::Prev, window, cx);
            })
            .unwrap();

        search_view
            .update(cx, |search_view, window, cx| {
                assert_eq!(search_view.active_match_index, Some(2));
                assert_eq!(
                    search_view
                        .results_editor
                        .update(cx, |editor, cx| editor.selections.display_ranges(cx)),
                    [DisplayPoint::new(DisplayRow(5), 6)..DisplayPoint::new(DisplayRow(5), 9)]
                );
                search_view.select_match(Direction::Prev, window, cx);
            })
            .unwrap();

        search_view
            .update(cx, |search_view, _, cx| {
                assert_eq!(search_view.active_match_index, Some(1));
                assert_eq!(
                    search_view
                        .results_editor
                        .update(cx, |editor, cx| editor.selections.display_ranges(cx)),
                    [DisplayPoint::new(DisplayRow(2), 37)..DisplayPoint::new(DisplayRow(2), 40)]
                );
            })
            .unwrap();
    }

    #[gpui::test]
    async fn test_deploy_project_search_focus(cx: &mut TestAppContext) {
        init_test(cx);

        let fs = FakeFs::new(cx.background_executor.clone());
        fs.insert_tree(
            "/dir",
            json!({
                "one.rs": "const ONE: usize = 1;",
                "two.rs": "const TWO: usize = one::ONE + one::ONE;",
                "three.rs": "const THREE: usize = one::ONE + two::TWO;",
                "four.rs": "const FOUR: usize = one::ONE + three::THREE;",
            }),
        )
        .await;
        let project = Project::test(fs.clone(), ["/dir".as_ref()], cx).await;
        let window = cx.add_window(|window, cx| Workspace::test_new(project, window, cx));
        let workspace = window;
        let search_bar = window.build_entity(cx, |_, _| ProjectSearchBar::new());

        let active_item = cx.read(|cx| {
            workspace
                .read(cx)
                .unwrap()
                .active_pane()
                .read(cx)
                .active_item()
                .and_then(|item| item.downcast::<ProjectSearchView>())
        });
        assert!(
            active_item.is_none(),
            "Expected no search panel to be active"
        );

        window
            .update(cx, move |workspace, window, cx| {
                assert_eq!(workspace.panes().len(), 1);
                workspace.panes()[0].update(cx, |pane, cx| {
                    pane.toolbar()
                        .update(cx, |toolbar, cx| toolbar.add_item(search_bar, window, cx))
                });

                ProjectSearchView::deploy_search(
                    workspace,
                    &workspace::DeploySearch::find(),
                    window,
                    cx,
                )
            })
            .unwrap();

        let Some(search_view) = cx.read(|cx| {
            workspace
                .read(cx)
                .unwrap()
                .active_pane()
                .read(cx)
                .active_item()
                .and_then(|item| item.downcast::<ProjectSearchView>())
        }) else {
            panic!("Search view expected to appear after new search event trigger")
        };

        cx.spawn(|mut cx| async move {
            window
                .update(&mut cx, |_, window, cx| {
                    window.dispatch_action(ToggleFocus.boxed_clone(), cx)
                })
                .unwrap();
        })
        .detach();
        cx.background_executor.run_until_parked();
        window
            .update(cx, |_, window, cx| {
                search_view.update(cx, |search_view, cx| {
                    assert!(
                        search_view.query_editor.focus_handle(cx).is_focused(window),
                        "Empty search view should be focused after the toggle focus event: no results panel to focus on",
                    );
                });
        }).unwrap();

        window
            .update(cx, |_, window, cx| {
                search_view.update(cx, |search_view, cx| {
                    let query_editor = &search_view.query_editor;
                    assert!(
                        query_editor.focus_handle(cx).is_focused(window),
                        "Search view should be focused after the new search view is activated",
                    );
                    let query_text = query_editor.read(cx).text(cx);
                    assert!(
                        query_text.is_empty(),
                        "New search query should be empty but got '{query_text}'",
                    );
                    let results_text = search_view
                        .results_editor
                        .update(cx, |editor, cx| editor.display_text(cx));
                    assert!(
                        results_text.is_empty(),
                        "Empty search view should have no results but got '{results_text}'"
                    );
                });
            })
            .unwrap();

        window
            .update(cx, |_, window, cx| {
                search_view.update(cx, |search_view, cx| {
                    search_view.query_editor.update(cx, |query_editor, cx| {
                        query_editor.set_text("sOMETHINGtHATsURELYdOESnOTeXIST", window, cx)
                    });
                    search_view.search(cx);
                });
            })
            .unwrap();
        cx.background_executor.run_until_parked();
        window
            .update(cx, |_, window, cx| {
                search_view.update(cx, |search_view, cx| {
                    let results_text = search_view
                        .results_editor
                        .update(cx, |editor, cx| editor.display_text(cx));
                    assert!(
                        results_text.is_empty(),
                        "Search view for mismatching query should have no results but got '{results_text}'"
                    );
                    assert!(
                        search_view.query_editor.focus_handle(cx).is_focused(window),
                        "Search view should be focused after mismatching query had been used in search",
                    );
                });
            }).unwrap();

        cx.spawn(|mut cx| async move {
            window.update(&mut cx, |_, window, cx| {
                window.dispatch_action(ToggleFocus.boxed_clone(), cx)
            })
        })
        .detach();
        cx.background_executor.run_until_parked();
        window.update(cx, |_, window, cx| {
            search_view.update(cx, |search_view, cx| {
                assert!(
                    search_view.query_editor.focus_handle(cx).is_focused(window),
                    "Search view with mismatching query should be focused after the toggle focus event: still no results panel to focus on",
                );
            });
        }).unwrap();

        window
            .update(cx, |_, window, cx| {
                search_view.update(cx, |search_view, cx| {
                    search_view.query_editor.update(cx, |query_editor, cx| {
                        query_editor.set_text("TWO", window, cx)
                    });
                    search_view.search(cx);
                });
            })
            .unwrap();
        cx.background_executor.run_until_parked();
        window.update(cx, |_, window, cx| {
            search_view.update(cx, |search_view, cx| {
                assert_eq!(
                    search_view
                        .results_editor
                        .update(cx, |editor, cx| editor.display_text(cx)),
                    "\n\nconst THREE: usize = one::ONE + two::TWO;\n\n\nconst TWO: usize = one::ONE + one::ONE;",
                    "Search view results should match the query"
                );
                assert!(
                    search_view.results_editor.focus_handle(cx).is_focused(window),
                    "Search view with mismatching query should be focused after search results are available",
                );
            });
        }).unwrap();
        cx.spawn(|mut cx| async move {
            window
                .update(&mut cx, |_, window, cx| {
                    window.dispatch_action(ToggleFocus.boxed_clone(), cx)
                })
                .unwrap();
        })
        .detach();
        cx.background_executor.run_until_parked();
        window.update(cx, |_, window, cx| {
            search_view.update(cx, |search_view, cx| {
                assert!(
                    search_view.results_editor.focus_handle(cx).is_focused(window),
                    "Search view with matching query should still have its results editor focused after the toggle focus event",
                );
            });
        }).unwrap();

        workspace
            .update(cx, |workspace, window, cx| {
                ProjectSearchView::deploy_search(
                    workspace,
                    &workspace::DeploySearch::find(),
                    window,
                    cx,
                )
            })
            .unwrap();
        window.update(cx, |_, window, cx| {
            search_view.update(cx, |search_view, cx| {
                assert_eq!(search_view.query_editor.read(cx).text(cx), "two", "Query should be updated to first search result after search view 2nd open in a row");
                assert_eq!(
                    search_view
                        .results_editor
                        .update(cx, |editor, cx| editor.display_text(cx)),
                    "\n\nconst THREE: usize = one::ONE + two::TWO;\n\n\nconst TWO: usize = one::ONE + one::ONE;",
                    "Results should be unchanged after search view 2nd open in a row"
                );
                assert!(
                    search_view.query_editor.focus_handle(cx).is_focused(window),
                    "Focus should be moved into query editor again after search view 2nd open in a row"
                );
            });
        }).unwrap();

        cx.spawn(|mut cx| async move {
            window
                .update(&mut cx, |_, window, cx| {
                    window.dispatch_action(ToggleFocus.boxed_clone(), cx)
                })
                .unwrap();
        })
        .detach();
        cx.background_executor.run_until_parked();
        window.update(cx, |_, window, cx| {
            search_view.update(cx, |search_view, cx| {
                assert!(
                    search_view.results_editor.focus_handle(cx).is_focused(window),
                    "Search view with matching query should switch focus to the results editor after the toggle focus event",
                );
            });
        }).unwrap();
    }

    #[gpui::test]
    async fn test_filters_consider_toggle_state(cx: &mut TestAppContext) {
        init_test(cx);

        let fs = FakeFs::new(cx.background_executor.clone());
        fs.insert_tree(
            "/dir",
            json!({
                "one.rs": "const ONE: usize = 1;",
                "two.rs": "const TWO: usize = one::ONE + one::ONE;",
                "three.rs": "const THREE: usize = one::ONE + two::TWO;",
                "four.rs": "const FOUR: usize = one::ONE + three::THREE;",
            }),
        )
        .await;
        let project = Project::test(fs.clone(), ["/dir".as_ref()], cx).await;
        let window = cx.add_window(|window, cx| Workspace::test_new(project, window, cx));
        let workspace = window;
        let search_bar = window.build_entity(cx, |_, _| ProjectSearchBar::new());

        window
            .update(cx, move |workspace, window, cx| {
                workspace.panes()[0].update(cx, |pane, cx| {
                    pane.toolbar()
                        .update(cx, |toolbar, cx| toolbar.add_item(search_bar, window, cx))
                });

                ProjectSearchView::deploy_search(
                    workspace,
                    &workspace::DeploySearch::find(),
                    window,
                    cx,
                )
            })
            .unwrap();

        let Some(search_view) = cx.read(|cx| {
            workspace
                .read(cx)
                .unwrap()
                .active_pane()
                .read(cx)
                .active_item()
                .and_then(|item| item.downcast::<ProjectSearchView>())
        }) else {
            panic!("Search view expected to appear after new search event trigger")
        };

        cx.spawn(|mut cx| async move {
            window
                .update(&mut cx, |_, window, cx| {
                    window.dispatch_action(ToggleFocus.boxed_clone(), cx)
                })
                .unwrap();
        })
        .detach();
        cx.background_executor.run_until_parked();

        window
            .update(cx, |_, window, cx| {
                search_view.update(cx, |search_view, cx| {
                    search_view.query_editor.update(cx, |query_editor, cx| {
                        query_editor.set_text("const FOUR", window, cx)
                    });
                    search_view.toggle_filters(cx);
                    search_view
                        .excluded_files_editor
                        .update(cx, |exclude_editor, cx| {
                            exclude_editor.set_text("four.rs", window, cx)
                        });
                    search_view.search(cx);
                });
            })
            .unwrap();
        cx.background_executor.run_until_parked();
        window
            .update(cx, |_, _, cx| {
                search_view.update(cx, |search_view, cx| {
                    let results_text = search_view
                        .results_editor
                        .update(cx, |editor, cx| editor.display_text(cx));
                    assert!(
                        results_text.is_empty(),
                        "Search view for query with the only match in an excluded file should have no results but got '{results_text}'"
                    );
                });
            }).unwrap();

        cx.spawn(|mut cx| async move {
            window.update(&mut cx, |_, window, cx| {
                window.dispatch_action(ToggleFocus.boxed_clone(), cx)
            })
        })
        .detach();
        cx.background_executor.run_until_parked();

        window
            .update(cx, |_, _, cx| {
                search_view.update(cx, |search_view, cx| {
                    search_view.toggle_filters(cx);
                    search_view.search(cx);
                });
            })
            .unwrap();
        cx.background_executor.run_until_parked();
        window
            .update(cx, |_, _, cx| {
                search_view.update(cx, |search_view, cx| {
                assert_eq!(
                    search_view
                        .results_editor
                        .update(cx, |editor, cx| editor.display_text(cx)),
                    "\n\nconst FOUR: usize = one::ONE + three::THREE;",
                    "Search view results should contain the queried result in the previously excluded file with filters toggled off"
                );
            });
            })
            .unwrap();
    }

    #[gpui::test]
    async fn test_new_project_search_focus(cx: &mut TestAppContext) {
        init_test(cx);

        let fs = FakeFs::new(cx.background_executor.clone());
        fs.insert_tree(
            path!("/dir"),
            json!({
                "one.rs": "const ONE: usize = 1;",
                "two.rs": "const TWO: usize = one::ONE + one::ONE;",
                "three.rs": "const THREE: usize = one::ONE + two::TWO;",
                "four.rs": "const FOUR: usize = one::ONE + three::THREE;",
            }),
        )
        .await;
        let project = Project::test(fs.clone(), [path!("/dir").as_ref()], cx).await;
        let window = cx.add_window(|window, cx| Workspace::test_new(project, window, cx));
        let workspace = window;
        let search_bar = window.build_entity(cx, |_, _| ProjectSearchBar::new());

        let active_item = cx.read(|cx| {
            workspace
                .read(cx)
                .unwrap()
                .active_pane()
                .read(cx)
                .active_item()
                .and_then(|item| item.downcast::<ProjectSearchView>())
        });
        assert!(
            active_item.is_none(),
            "Expected no search panel to be active"
        );

        window
            .update(cx, move |workspace, window, cx| {
                assert_eq!(workspace.panes().len(), 1);
                workspace.panes()[0].update(cx, |pane, cx| {
                    pane.toolbar()
                        .update(cx, |toolbar, cx| toolbar.add_item(search_bar, window, cx))
                });

                ProjectSearchView::new_search(workspace, &workspace::NewSearch, window, cx)
            })
            .unwrap();

        let Some(search_view) = cx.read(|cx| {
            workspace
                .read(cx)
                .unwrap()
                .active_pane()
                .read(cx)
                .active_item()
                .and_then(|item| item.downcast::<ProjectSearchView>())
        }) else {
            panic!("Search view expected to appear after new search event trigger")
        };

        cx.spawn(|mut cx| async move {
            window
                .update(&mut cx, |_, window, cx| {
                    window.dispatch_action(ToggleFocus.boxed_clone(), cx)
                })
                .unwrap();
        })
        .detach();
        cx.background_executor.run_until_parked();

        window.update(cx, |_, window, cx| {
            search_view.update(cx, |search_view, cx| {
                    assert!(
                        search_view.query_editor.focus_handle(cx).is_focused(window),
                        "Empty search view should be focused after the toggle focus event: no results panel to focus on",
                    );
                });
        }).unwrap();

        window
            .update(cx, |_, window, cx| {
                search_view.update(cx, |search_view, cx| {
                    let query_editor = &search_view.query_editor;
                    assert!(
                        query_editor.focus_handle(cx).is_focused(window),
                        "Search view should be focused after the new search view is activated",
                    );
                    let query_text = query_editor.read(cx).text(cx);
                    assert!(
                        query_text.is_empty(),
                        "New search query should be empty but got '{query_text}'",
                    );
                    let results_text = search_view
                        .results_editor
                        .update(cx, |editor, cx| editor.display_text(cx));
                    assert!(
                        results_text.is_empty(),
                        "Empty search view should have no results but got '{results_text}'"
                    );
                });
            })
            .unwrap();

        window
            .update(cx, |_, window, cx| {
                search_view.update(cx, |search_view, cx| {
                    search_view.query_editor.update(cx, |query_editor, cx| {
                        query_editor.set_text("sOMETHINGtHATsURELYdOESnOTeXIST", window, cx)
                    });
                    search_view.search(cx);
                });
            })
            .unwrap();

        cx.background_executor.run_until_parked();
        window
            .update(cx, |_, window, cx| {
                search_view.update(cx, |search_view, cx| {
                    let results_text = search_view
                        .results_editor
                        .update(cx, |editor, cx| editor.display_text(cx));
                    assert!(
                results_text.is_empty(),
                "Search view for mismatching query should have no results but got '{results_text}'"
            );
                    assert!(
                search_view.query_editor.focus_handle(cx).is_focused(window),
                "Search view should be focused after mismatching query had been used in search",
            );
                });
            })
            .unwrap();
        cx.spawn(|mut cx| async move {
            window.update(&mut cx, |_, window, cx| {
                window.dispatch_action(ToggleFocus.boxed_clone(), cx)
            })
        })
        .detach();
        cx.background_executor.run_until_parked();
        window.update(cx, |_, window, cx| {
            search_view.update(cx, |search_view, cx| {
                    assert!(
                        search_view.query_editor.focus_handle(cx).is_focused(window),
                        "Search view with mismatching query should be focused after the toggle focus event: still no results panel to focus on",
                    );
                });
        }).unwrap();

        window
            .update(cx, |_, window, cx| {
                search_view.update(cx, |search_view, cx| {
                    search_view.query_editor.update(cx, |query_editor, cx| {
                        query_editor.set_text("TWO", window, cx)
                    });
                    search_view.search(cx);
                })
            })
            .unwrap();
        cx.background_executor.run_until_parked();
        window.update(cx, |_, window, cx|
        search_view.update(cx, |search_view, cx| {
                assert_eq!(
                    search_view
                        .results_editor
                        .update(cx, |editor, cx| editor.display_text(cx)),
                    "\n\nconst THREE: usize = one::ONE + two::TWO;\n\n\nconst TWO: usize = one::ONE + one::ONE;",
                    "Search view results should match the query"
                );
                assert!(
                    search_view.results_editor.focus_handle(cx).is_focused(window),
                    "Search view with mismatching query should be focused after search results are available",
                );
            })).unwrap();
        cx.spawn(|mut cx| async move {
            window
                .update(&mut cx, |_, window, cx| {
                    window.dispatch_action(ToggleFocus.boxed_clone(), cx)
                })
                .unwrap();
        })
        .detach();
        cx.background_executor.run_until_parked();
        window.update(cx, |_, window, cx| {
            search_view.update(cx, |search_view, cx| {
                    assert!(
                        search_view.results_editor.focus_handle(cx).is_focused(window),
                        "Search view with matching query should still have its results editor focused after the toggle focus event",
                    );
                });
        }).unwrap();

        workspace
            .update(cx, |workspace, window, cx| {
                ProjectSearchView::new_search(workspace, &workspace::NewSearch, window, cx)
            })
            .unwrap();
        cx.background_executor.run_until_parked();
        let Some(search_view_2) = cx.read(|cx| {
            workspace
                .read(cx)
                .unwrap()
                .active_pane()
                .read(cx)
                .active_item()
                .and_then(|item| item.downcast::<ProjectSearchView>())
        }) else {
            panic!("Search view expected to appear after new search event trigger")
        };
        assert!(
            search_view_2 != search_view,
            "New search view should be open after `workspace::NewSearch` event"
        );

        window.update(cx, |_, window, cx| {
            search_view.update(cx, |search_view, cx| {
                    assert_eq!(search_view.query_editor.read(cx).text(cx), "TWO", "First search view should not have an updated query");
                    assert_eq!(
                        search_view
                            .results_editor
                            .update(cx, |editor, cx| editor.display_text(cx)),
                        "\n\nconst THREE: usize = one::ONE + two::TWO;\n\n\nconst TWO: usize = one::ONE + one::ONE;",
                        "Results of the first search view should not update too"
                    );
                    assert!(
                        !search_view.query_editor.focus_handle(cx).is_focused(window),
                        "Focus should be moved away from the first search view"
                    );
                });
        }).unwrap();

        window.update(cx, |_, window, cx| {
            search_view_2.update(cx, |search_view_2, cx| {
                    assert_eq!(
                        search_view_2.query_editor.read(cx).text(cx),
                        "two",
                        "New search view should get the query from the text cursor was at during the event spawn (first search view's first result)"
                    );
                    assert_eq!(
                        search_view_2
                            .results_editor
                            .update(cx, |editor, cx| editor.display_text(cx)),
                        "",
                        "No search results should be in the 2nd view yet, as we did not spawn a search for it"
                    );
                    assert!(
                        search_view_2.query_editor.focus_handle(cx).is_focused(window),
                        "Focus should be moved into query editor of the new window"
                    );
                });
        }).unwrap();

        window
            .update(cx, |_, window, cx| {
                search_view_2.update(cx, |search_view_2, cx| {
                    search_view_2.query_editor.update(cx, |query_editor, cx| {
                        query_editor.set_text("FOUR", window, cx)
                    });
                    search_view_2.search(cx);
                });
            })
            .unwrap();

        cx.background_executor.run_until_parked();
        window.update(cx, |_, window, cx| {
            search_view_2.update(cx, |search_view_2, cx| {
                    assert_eq!(
                        search_view_2
                            .results_editor
                            .update(cx, |editor, cx| editor.display_text(cx)),
                        "\n\nconst FOUR: usize = one::ONE + three::THREE;",
                        "New search view with the updated query should have new search results"
                    );
                    assert!(
                        search_view_2.results_editor.focus_handle(cx).is_focused(window),
                        "Search view with mismatching query should be focused after search results are available",
                    );
                });
        }).unwrap();

        cx.spawn(|mut cx| async move {
            window
                .update(&mut cx, |_, window, cx| {
                    window.dispatch_action(ToggleFocus.boxed_clone(), cx)
                })
                .unwrap();
        })
        .detach();
        cx.background_executor.run_until_parked();
        window.update(cx, |_, window, cx| {
            search_view_2.update(cx, |search_view_2, cx| {
                    assert!(
                        search_view_2.results_editor.focus_handle(cx).is_focused(window),
                        "Search view with matching query should switch focus to the results editor after the toggle focus event",
                    );
                });}).unwrap();
    }

    #[gpui::test]
    async fn test_new_project_search_in_directory(cx: &mut TestAppContext) {
        init_test(cx);

        let fs = FakeFs::new(cx.background_executor.clone());
        fs.insert_tree(
            path!("/dir"),
            json!({
                "a": {
                    "one.rs": "const ONE: usize = 1;",
                    "two.rs": "const TWO: usize = one::ONE + one::ONE;",
                },
                "b": {
                    "three.rs": "const THREE: usize = one::ONE + two::TWO;",
                    "four.rs": "const FOUR: usize = one::ONE + three::THREE;",
                },
            }),
        )
        .await;
        let project = Project::test(fs.clone(), ["/dir".as_ref()], cx).await;
        let worktree_id = project.read_with(cx, |project, cx| {
            project.worktrees(cx).next().unwrap().read(cx).id()
        });
        let window = cx.add_window(|window, cx| Workspace::test_new(project, window, cx));
        let workspace = window.root(cx).unwrap();
        let search_bar = window.build_entity(cx, |_, _| ProjectSearchBar::new());

        let active_item = cx.read(|cx| {
            workspace
                .read(cx)
                .active_pane()
                .read(cx)
                .active_item()
                .and_then(|item| item.downcast::<ProjectSearchView>())
        });
        assert!(
            active_item.is_none(),
            "Expected no search panel to be active"
        );

        window
            .update(cx, move |workspace, window, cx| {
                assert_eq!(workspace.panes().len(), 1);
                workspace.panes()[0].update(cx, move |pane, cx| {
                    pane.toolbar()
                        .update(cx, |toolbar, cx| toolbar.add_item(search_bar, window, cx))
                });
            })
            .unwrap();

        let a_dir_entry = cx.update(|cx| {
            workspace
                .read(cx)
                .project()
                .read(cx)
                .entry_for_path(&(worktree_id, rel_path("a")).into(), cx)
                .expect("no entry for /a/ directory")
                .clone()
        });
        assert!(a_dir_entry.is_dir());
        window
            .update(cx, |workspace, window, cx| {
                ProjectSearchView::new_search_in_directory(workspace, &a_dir_entry.path, window, cx)
            })
            .unwrap();

        let Some(search_view) = cx.read(|cx| {
            workspace
                .read(cx)
                .active_pane()
                .read(cx)
                .active_item()
                .and_then(|item| item.downcast::<ProjectSearchView>())
        }) else {
            panic!("Search view expected to appear after new search in directory event trigger")
        };
        cx.background_executor.run_until_parked();
        window
            .update(cx, |_, window, cx| {
                search_view.update(cx, |search_view, cx| {
                    assert!(
                        search_view.query_editor.focus_handle(cx).is_focused(window),
                        "On new search in directory, focus should be moved into query editor"
                    );
                    search_view.excluded_files_editor.update(cx, |editor, cx| {
                        assert!(
                            editor.display_text(cx).is_empty(),
                            "New search in directory should not have any excluded files"
                        );
                    });
                    search_view.included_files_editor.update(cx, |editor, cx| {
                        assert_eq!(
                            editor.display_text(cx),
                            a_dir_entry.path.display(PathStyle::local()),
                            "New search in directory should have included dir entry path"
                        );
                    });
                });
            })
            .unwrap();
        window
            .update(cx, |_, window, cx| {
                search_view.update(cx, |search_view, cx| {
                    search_view.query_editor.update(cx, |query_editor, cx| {
                        query_editor.set_text("const", window, cx)
                    });
                    search_view.search(cx);
                });
            })
            .unwrap();
        cx.background_executor.run_until_parked();
        window
            .update(cx, |_, _, cx| {
                search_view.update(cx, |search_view, cx| {
                    assert_eq!(
                search_view
                    .results_editor
                    .update(cx, |editor, cx| editor.display_text(cx)),
                "\n\nconst ONE: usize = 1;\n\n\nconst TWO: usize = one::ONE + one::ONE;",
                "New search in directory should have a filter that matches a certain directory"
            );
                })
            })
            .unwrap();
    }

    #[gpui::test]
    async fn test_search_query_history(cx: &mut TestAppContext) {
        init_test(cx);

        let fs = FakeFs::new(cx.background_executor.clone());
        fs.insert_tree(
            path!("/dir"),
            json!({
                "one.rs": "const ONE: usize = 1;",
                "two.rs": "const TWO: usize = one::ONE + one::ONE;",
                "three.rs": "const THREE: usize = one::ONE + two::TWO;",
                "four.rs": "const FOUR: usize = one::ONE + three::THREE;",
            }),
        )
        .await;
        let project = Project::test(fs.clone(), [path!("/dir").as_ref()], cx).await;
        let window = cx.add_window(|window, cx| Workspace::test_new(project, window, cx));
        let workspace = window.root(cx).unwrap();
        let search_bar = window.build_entity(cx, |_, _| ProjectSearchBar::new());

        window
            .update(cx, {
                let search_bar = search_bar.clone();
                |workspace, window, cx| {
                    assert_eq!(workspace.panes().len(), 1);
                    workspace.panes()[0].update(cx, |pane, cx| {
                        pane.toolbar()
                            .update(cx, |toolbar, cx| toolbar.add_item(search_bar, window, cx))
                    });

                    ProjectSearchView::new_search(workspace, &workspace::NewSearch, window, cx)
                }
            })
            .unwrap();

        let search_view = cx.read(|cx| {
            workspace
                .read(cx)
                .active_pane()
                .read(cx)
                .active_item()
                .and_then(|item| item.downcast::<ProjectSearchView>())
                .expect("Search view expected to appear after new search event trigger")
        });

        // Add 3 search items into the history + another unsubmitted one.
        window
            .update(cx, |_, window, cx| {
                search_view.update(cx, |search_view, cx| {
                    search_view.search_options = SearchOptions::CASE_SENSITIVE;
                    search_view.query_editor.update(cx, |query_editor, cx| {
                        query_editor.set_text("ONE", window, cx)
                    });
                    search_view.search(cx);
                });
            })
            .unwrap();

        cx.background_executor.run_until_parked();
        window
            .update(cx, |_, window, cx| {
                search_view.update(cx, |search_view, cx| {
                    search_view.query_editor.update(cx, |query_editor, cx| {
                        query_editor.set_text("TWO", window, cx)
                    });
                    search_view.search(cx);
                });
            })
            .unwrap();
        cx.background_executor.run_until_parked();
        window
            .update(cx, |_, window, cx| {
                search_view.update(cx, |search_view, cx| {
                    search_view.query_editor.update(cx, |query_editor, cx| {
                        query_editor.set_text("THREE", window, cx)
                    });
                    search_view.search(cx);
                })
            })
            .unwrap();
        cx.background_executor.run_until_parked();
        window
            .update(cx, |_, window, cx| {
                search_view.update(cx, |search_view, cx| {
                    search_view.query_editor.update(cx, |query_editor, cx| {
                        query_editor.set_text("JUST_TEXT_INPUT", window, cx)
                    });
                })
            })
            .unwrap();
        cx.background_executor.run_until_parked();

        // Ensure that the latest input with search settings is active.
        window
            .update(cx, |_, _, cx| {
                search_view.update(cx, |search_view, cx| {
                    assert_eq!(
                        search_view.query_editor.read(cx).text(cx),
                        "JUST_TEXT_INPUT"
                    );
                    assert_eq!(search_view.search_options, SearchOptions::CASE_SENSITIVE);
                });
            })
            .unwrap();

        // Next history query after the latest should set the query to the empty string.
        window
            .update(cx, |_, window, cx| {
                search_bar.update(cx, |search_bar, cx| {
                    search_bar.focus_search(window, cx);
                    search_bar.next_history_query(&NextHistoryQuery, window, cx);
                })
            })
            .unwrap();
        window
            .update(cx, |_, _, cx| {
                search_view.update(cx, |search_view, cx| {
                    assert_eq!(search_view.query_editor.read(cx).text(cx), "");
                    assert_eq!(search_view.search_options, SearchOptions::CASE_SENSITIVE);
                });
            })
            .unwrap();
        window
            .update(cx, |_, window, cx| {
                search_bar.update(cx, |search_bar, cx| {
                    search_bar.focus_search(window, cx);
                    search_bar.next_history_query(&NextHistoryQuery, window, cx);
                })
            })
            .unwrap();
        window
            .update(cx, |_, _, cx| {
                search_view.update(cx, |search_view, cx| {
                    assert_eq!(search_view.query_editor.read(cx).text(cx), "");
                    assert_eq!(search_view.search_options, SearchOptions::CASE_SENSITIVE);
                });
            })
            .unwrap();

        // First previous query for empty current query should set the query to the latest submitted one.
        window
            .update(cx, |_, window, cx| {
                search_bar.update(cx, |search_bar, cx| {
                    search_bar.focus_search(window, cx);
                    search_bar.previous_history_query(&PreviousHistoryQuery, window, cx);
                });
            })
            .unwrap();
        window
            .update(cx, |_, _, cx| {
                search_view.update(cx, |search_view, cx| {
                    assert_eq!(search_view.query_editor.read(cx).text(cx), "THREE");
                    assert_eq!(search_view.search_options, SearchOptions::CASE_SENSITIVE);
                });
            })
            .unwrap();

        // Further previous items should go over the history in reverse order.
        window
            .update(cx, |_, window, cx| {
                search_bar.update(cx, |search_bar, cx| {
                    search_bar.focus_search(window, cx);
                    search_bar.previous_history_query(&PreviousHistoryQuery, window, cx);
                });
            })
            .unwrap();
        window
            .update(cx, |_, _, cx| {
                search_view.update(cx, |search_view, cx| {
                    assert_eq!(search_view.query_editor.read(cx).text(cx), "TWO");
                    assert_eq!(search_view.search_options, SearchOptions::CASE_SENSITIVE);
                });
            })
            .unwrap();

        // Previous items should never go behind the first history item.
        window
            .update(cx, |_, window, cx| {
                search_bar.update(cx, |search_bar, cx| {
                    search_bar.focus_search(window, cx);
                    search_bar.previous_history_query(&PreviousHistoryQuery, window, cx);
                });
            })
            .unwrap();
        window
            .update(cx, |_, _, cx| {
                search_view.update(cx, |search_view, cx| {
                    assert_eq!(search_view.query_editor.read(cx).text(cx), "ONE");
                    assert_eq!(search_view.search_options, SearchOptions::CASE_SENSITIVE);
                });
            })
            .unwrap();
        window
            .update(cx, |_, window, cx| {
                search_bar.update(cx, |search_bar, cx| {
                    search_bar.focus_search(window, cx);
                    search_bar.previous_history_query(&PreviousHistoryQuery, window, cx);
                });
            })
            .unwrap();
        window
            .update(cx, |_, _, cx| {
                search_view.update(cx, |search_view, cx| {
                    assert_eq!(search_view.query_editor.read(cx).text(cx), "ONE");
                    assert_eq!(search_view.search_options, SearchOptions::CASE_SENSITIVE);
                });
            })
            .unwrap();

        // Next items should go over the history in the original order.
        window
            .update(cx, |_, window, cx| {
                search_bar.update(cx, |search_bar, cx| {
                    search_bar.focus_search(window, cx);
                    search_bar.next_history_query(&NextHistoryQuery, window, cx);
                });
            })
            .unwrap();
        window
            .update(cx, |_, _, cx| {
                search_view.update(cx, |search_view, cx| {
                    assert_eq!(search_view.query_editor.read(cx).text(cx), "TWO");
                    assert_eq!(search_view.search_options, SearchOptions::CASE_SENSITIVE);
                });
            })
            .unwrap();

        window
            .update(cx, |_, window, cx| {
                search_view.update(cx, |search_view, cx| {
                    search_view.query_editor.update(cx, |query_editor, cx| {
                        query_editor.set_text("TWO_NEW", window, cx)
                    });
                    search_view.search(cx);
                });
            })
            .unwrap();
        cx.background_executor.run_until_parked();
        window
            .update(cx, |_, _, cx| {
                search_view.update(cx, |search_view, cx| {
                    assert_eq!(search_view.query_editor.read(cx).text(cx), "TWO_NEW");
                    assert_eq!(search_view.search_options, SearchOptions::CASE_SENSITIVE);
                });
            })
            .unwrap();

        // New search input should add another entry to history and move the selection to the end of the history.
        window
            .update(cx, |_, window, cx| {
                search_bar.update(cx, |search_bar, cx| {
                    search_bar.focus_search(window, cx);
                    search_bar.previous_history_query(&PreviousHistoryQuery, window, cx);
                });
            })
            .unwrap();
        window
            .update(cx, |_, _, cx| {
                search_view.update(cx, |search_view, cx| {
                    assert_eq!(search_view.query_editor.read(cx).text(cx), "THREE");
                    assert_eq!(search_view.search_options, SearchOptions::CASE_SENSITIVE);
                });
            })
            .unwrap();
        window
            .update(cx, |_, window, cx| {
                search_bar.update(cx, |search_bar, cx| {
                    search_bar.focus_search(window, cx);
                    search_bar.previous_history_query(&PreviousHistoryQuery, window, cx);
                });
            })
            .unwrap();
        window
            .update(cx, |_, _, cx| {
                search_view.update(cx, |search_view, cx| {
                    assert_eq!(search_view.query_editor.read(cx).text(cx), "TWO");
                    assert_eq!(search_view.search_options, SearchOptions::CASE_SENSITIVE);
                });
            })
            .unwrap();
        window
            .update(cx, |_, window, cx| {
                search_bar.update(cx, |search_bar, cx| {
                    search_bar.focus_search(window, cx);
                    search_bar.next_history_query(&NextHistoryQuery, window, cx);
                });
            })
            .unwrap();
        window
            .update(cx, |_, _, cx| {
                search_view.update(cx, |search_view, cx| {
                    assert_eq!(search_view.query_editor.read(cx).text(cx), "THREE");
                    assert_eq!(search_view.search_options, SearchOptions::CASE_SENSITIVE);
                });
            })
            .unwrap();
        window
            .update(cx, |_, window, cx| {
                search_bar.update(cx, |search_bar, cx| {
                    search_bar.focus_search(window, cx);
                    search_bar.next_history_query(&NextHistoryQuery, window, cx);
                });
            })
            .unwrap();
        window
            .update(cx, |_, _, cx| {
                search_view.update(cx, |search_view, cx| {
                    assert_eq!(search_view.query_editor.read(cx).text(cx), "TWO_NEW");
                    assert_eq!(search_view.search_options, SearchOptions::CASE_SENSITIVE);
                });
            })
            .unwrap();
        window
            .update(cx, |_, window, cx| {
                search_bar.update(cx, |search_bar, cx| {
                    search_bar.focus_search(window, cx);
                    search_bar.next_history_query(&NextHistoryQuery, window, cx);
                });
            })
            .unwrap();
        window
            .update(cx, |_, _, cx| {
                search_view.update(cx, |search_view, cx| {
                    assert_eq!(search_view.query_editor.read(cx).text(cx), "");
                    assert_eq!(search_view.search_options, SearchOptions::CASE_SENSITIVE);
                });
            })
            .unwrap();
    }

    #[gpui::test]
    async fn test_search_query_history_with_multiple_views(cx: &mut TestAppContext) {
        init_test(cx);

        let fs = FakeFs::new(cx.background_executor.clone());
        fs.insert_tree(
            path!("/dir"),
            json!({
                "one.rs": "const ONE: usize = 1;",
            }),
        )
        .await;
        let project = Project::test(fs.clone(), [path!("/dir").as_ref()], cx).await;
        let worktree_id = project.update(cx, |this, cx| {
            this.worktrees(cx).next().unwrap().read(cx).id()
        });

        let window = cx.add_window(|window, cx| Workspace::test_new(project, window, cx));
        let workspace = window.root(cx).unwrap();

        let panes: Vec<_> = window
            .update(cx, |this, _, _| this.panes().to_owned())
            .unwrap();

        let search_bar_1 = window.build_entity(cx, |_, _| ProjectSearchBar::new());
        let search_bar_2 = window.build_entity(cx, |_, _| ProjectSearchBar::new());

        assert_eq!(panes.len(), 1);
        let first_pane = panes.first().cloned().unwrap();
        assert_eq!(cx.update(|cx| first_pane.read(cx).items_len()), 0);
        window
            .update(cx, |workspace, window, cx| {
                workspace.open_path(
                    (worktree_id, rel_path("one.rs")),
                    Some(first_pane.downgrade()),
                    true,
                    window,
                    cx,
                )
            })
            .unwrap()
            .await
            .unwrap();
        assert_eq!(cx.update(|cx| first_pane.read(cx).items_len()), 1);

        // Add a project search item to the first pane
        window
            .update(cx, {
                let search_bar = search_bar_1.clone();
                |workspace, window, cx| {
                    first_pane.update(cx, |pane, cx| {
                        pane.toolbar()
                            .update(cx, |toolbar, cx| toolbar.add_item(search_bar, window, cx))
                    });

                    ProjectSearchView::new_search(workspace, &workspace::NewSearch, window, cx)
                }
            })
            .unwrap();
        let search_view_1 = cx.read(|cx| {
            workspace
                .read(cx)
                .active_item(cx)
                .and_then(|item| item.downcast::<ProjectSearchView>())
                .expect("Search view expected to appear after new search event trigger")
        });

        let second_pane = window
            .update(cx, |workspace, window, cx| {
                workspace.split_and_clone(
                    first_pane.clone(),
                    workspace::SplitDirection::Right,
                    window,
                    cx,
                )
            })
            .unwrap()
            .unwrap();
        assert_eq!(cx.update(|cx| second_pane.read(cx).items_len()), 1);

        assert_eq!(cx.update(|cx| second_pane.read(cx).items_len()), 1);
        assert_eq!(cx.update(|cx| first_pane.read(cx).items_len()), 2);

        // Add a project search item to the second pane
        window
            .update(cx, {
                let search_bar = search_bar_2.clone();
                let pane = second_pane.clone();
                move |workspace, window, cx| {
                    assert_eq!(workspace.panes().len(), 2);
                    pane.update(cx, |pane, cx| {
                        pane.toolbar()
                            .update(cx, |toolbar, cx| toolbar.add_item(search_bar, window, cx))
                    });

                    ProjectSearchView::new_search(workspace, &workspace::NewSearch, window, cx)
                }
            })
            .unwrap();

        let search_view_2 = cx.read(|cx| {
            workspace
                .read(cx)
                .active_item(cx)
                .and_then(|item| item.downcast::<ProjectSearchView>())
                .expect("Search view expected to appear after new search event trigger")
        });

        cx.run_until_parked();
        assert_eq!(cx.update(|cx| first_pane.read(cx).items_len()), 2);
        assert_eq!(cx.update(|cx| second_pane.read(cx).items_len()), 2);

        let update_search_view =
            |search_view: &Entity<ProjectSearchView>, query: &str, cx: &mut TestAppContext| {
                window
                    .update(cx, |_, window, cx| {
                        search_view.update(cx, |search_view, cx| {
                            search_view.query_editor.update(cx, |query_editor, cx| {
                                query_editor.set_text(query, window, cx)
                            });
                            search_view.search(cx);
                        });
                    })
                    .unwrap();
            };

        let active_query =
            |search_view: &Entity<ProjectSearchView>, cx: &mut TestAppContext| -> String {
                window
                    .update(cx, |_, _, cx| {
                        search_view.update(cx, |search_view, cx| {
                            search_view.query_editor.read(cx).text(cx)
                        })
                    })
                    .unwrap()
            };

        let select_prev_history_item =
            |search_bar: &Entity<ProjectSearchBar>, cx: &mut TestAppContext| {
                window
                    .update(cx, |_, window, cx| {
                        search_bar.update(cx, |search_bar, cx| {
                            search_bar.focus_search(window, cx);
                            search_bar.previous_history_query(&PreviousHistoryQuery, window, cx);
                        })
                    })
                    .unwrap();
            };

        let select_next_history_item =
            |search_bar: &Entity<ProjectSearchBar>, cx: &mut TestAppContext| {
                window
                    .update(cx, |_, window, cx| {
                        search_bar.update(cx, |search_bar, cx| {
                            search_bar.focus_search(window, cx);
                            search_bar.next_history_query(&NextHistoryQuery, window, cx);
                        })
                    })
                    .unwrap();
            };

        update_search_view(&search_view_1, "ONE", cx);
        cx.background_executor.run_until_parked();

        update_search_view(&search_view_2, "TWO", cx);
        cx.background_executor.run_until_parked();

        assert_eq!(active_query(&search_view_1, cx), "ONE");
        assert_eq!(active_query(&search_view_2, cx), "TWO");

        // Selecting previous history item should select the query from search view 1.
        select_prev_history_item(&search_bar_2, cx);
        assert_eq!(active_query(&search_view_2, cx), "ONE");

        // Selecting the previous history item should not change the query as it is already the first item.
        select_prev_history_item(&search_bar_2, cx);
        assert_eq!(active_query(&search_view_2, cx), "ONE");

        // Changing the query in search view 2 should not affect the history of search view 1.
        assert_eq!(active_query(&search_view_1, cx), "ONE");

        // Deploying a new search in search view 2
        update_search_view(&search_view_2, "THREE", cx);
        cx.background_executor.run_until_parked();

        select_next_history_item(&search_bar_2, cx);
        assert_eq!(active_query(&search_view_2, cx), "");

        select_prev_history_item(&search_bar_2, cx);
        assert_eq!(active_query(&search_view_2, cx), "THREE");

        select_prev_history_item(&search_bar_2, cx);
        assert_eq!(active_query(&search_view_2, cx), "TWO");

        select_prev_history_item(&search_bar_2, cx);
        assert_eq!(active_query(&search_view_2, cx), "ONE");

        select_prev_history_item(&search_bar_2, cx);
        assert_eq!(active_query(&search_view_2, cx), "ONE");

        // Search view 1 should now see the query from search view 2.
        assert_eq!(active_query(&search_view_1, cx), "ONE");

        select_next_history_item(&search_bar_2, cx);
        assert_eq!(active_query(&search_view_2, cx), "TWO");

        // Here is the new query from search view 2
        select_next_history_item(&search_bar_2, cx);
        assert_eq!(active_query(&search_view_2, cx), "THREE");

        select_next_history_item(&search_bar_2, cx);
        assert_eq!(active_query(&search_view_2, cx), "");

        select_next_history_item(&search_bar_1, cx);
        assert_eq!(active_query(&search_view_1, cx), "TWO");

        select_next_history_item(&search_bar_1, cx);
        assert_eq!(active_query(&search_view_1, cx), "THREE");

        select_next_history_item(&search_bar_1, cx);
        assert_eq!(active_query(&search_view_1, cx), "");
    }

    #[gpui::test]
    async fn test_deploy_search_with_multiple_panes(cx: &mut TestAppContext) {
        init_test(cx);

        // Setup 2 panes, both with a file open and one with a project search.
        let fs = FakeFs::new(cx.background_executor.clone());
        fs.insert_tree(
            path!("/dir"),
            json!({
                "one.rs": "const ONE: usize = 1;",
            }),
        )
        .await;
        let project = Project::test(fs.clone(), [path!("/dir").as_ref()], cx).await;
        let worktree_id = project.update(cx, |this, cx| {
            this.worktrees(cx).next().unwrap().read(cx).id()
        });
        let window = cx.add_window(|window, cx| Workspace::test_new(project, window, cx));
        let panes: Vec<_> = window
            .update(cx, |this, _, _| this.panes().to_owned())
            .unwrap();
        assert_eq!(panes.len(), 1);
        let first_pane = panes.first().cloned().unwrap();
        assert_eq!(cx.update(|cx| first_pane.read(cx).items_len()), 0);
        window
            .update(cx, |workspace, window, cx| {
                workspace.open_path(
                    (worktree_id, rel_path("one.rs")),
                    Some(first_pane.downgrade()),
                    true,
                    window,
                    cx,
                )
            })
            .unwrap()
            .await
            .unwrap();
        assert_eq!(cx.update(|cx| first_pane.read(cx).items_len()), 1);
        let second_pane = window
            .update(cx, |workspace, window, cx| {
                workspace.split_and_clone(
                    first_pane.clone(),
                    workspace::SplitDirection::Right,
                    window,
                    cx,
                )
            })
            .unwrap()
            .unwrap();
        assert_eq!(cx.update(|cx| second_pane.read(cx).items_len()), 1);
        assert!(
            window
                .update(cx, |_, window, cx| second_pane
                    .focus_handle(cx)
                    .contains_focused(window, cx))
                .unwrap()
        );
        let search_bar = window.build_entity(cx, |_, _| ProjectSearchBar::new());
        window
            .update(cx, {
                let search_bar = search_bar.clone();
                let pane = first_pane.clone();
                move |workspace, window, cx| {
                    assert_eq!(workspace.panes().len(), 2);
                    pane.update(cx, move |pane, cx| {
                        pane.toolbar()
                            .update(cx, |toolbar, cx| toolbar.add_item(search_bar, window, cx))
                    });
                }
            })
            .unwrap();

        // Add a project search item to the second pane
        window
            .update(cx, {
                |workspace, window, cx| {
                    assert_eq!(workspace.panes().len(), 2);
                    second_pane.update(cx, |pane, cx| {
                        pane.toolbar()
                            .update(cx, |toolbar, cx| toolbar.add_item(search_bar, window, cx))
                    });

                    ProjectSearchView::new_search(workspace, &workspace::NewSearch, window, cx)
                }
            })
            .unwrap();

        cx.run_until_parked();
        assert_eq!(cx.update(|cx| second_pane.read(cx).items_len()), 2);
        assert_eq!(cx.update(|cx| first_pane.read(cx).items_len()), 1);

        // Focus the first pane
        window
            .update(cx, |workspace, window, cx| {
                assert_eq!(workspace.active_pane(), &second_pane);
                second_pane.update(cx, |this, cx| {
                    assert_eq!(this.active_item_index(), 1);
                    this.activate_previous_item(&Default::default(), window, cx);
                    assert_eq!(this.active_item_index(), 0);
                });
                workspace.activate_pane_in_direction(workspace::SplitDirection::Left, window, cx);
            })
            .unwrap();
        window
            .update(cx, |workspace, _, cx| {
                assert_eq!(workspace.active_pane(), &first_pane);
                assert_eq!(first_pane.read(cx).items_len(), 1);
                assert_eq!(second_pane.read(cx).items_len(), 2);
            })
            .unwrap();

        // Deploy a new search
        cx.dispatch_action(window.into(), DeploySearch::find());

        // Both panes should now have a project search in them
        window
            .update(cx, |workspace, window, cx| {
                assert_eq!(workspace.active_pane(), &first_pane);
                first_pane.read_with(cx, |this, _| {
                    assert_eq!(this.active_item_index(), 1);
                    assert_eq!(this.items_len(), 2);
                });
                second_pane.update(cx, |this, cx| {
                    assert!(!cx.focus_handle().contains_focused(window, cx));
                    assert_eq!(this.items_len(), 2);
                });
            })
            .unwrap();

        // Focus the second pane's non-search item
        window
            .update(cx, |_workspace, window, cx| {
                second_pane.update(cx, |pane, cx| {
                    pane.activate_next_item(&Default::default(), window, cx)
                });
            })
            .unwrap();

        // Deploy a new search
        cx.dispatch_action(window.into(), DeploySearch::find());

        // The project search view should now be focused in the second pane
        // And the number of items should be unchanged.
        window
            .update(cx, |_workspace, _, cx| {
                second_pane.update(cx, |pane, _cx| {
                    assert!(
                        pane.active_item()
                            .unwrap()
                            .downcast::<ProjectSearchView>()
                            .is_some()
                    );

                    assert_eq!(pane.items_len(), 2);
                });
            })
            .unwrap();
    }

    #[gpui::test]
    async fn test_scroll_search_results_to_top(cx: &mut TestAppContext) {
        init_test(cx);

        // We need many lines in the search results to be able to scroll the window
        let fs = FakeFs::new(cx.background_executor.clone());
        fs.insert_tree(
            path!("/dir"),
            json!({
                "1.txt": "\n\n\n\n\n A \n\n\n\n\n",
                "2.txt": "\n\n\n\n\n A \n\n\n\n\n",
                "3.rs": "\n\n\n\n\n A \n\n\n\n\n",
                "4.rs": "\n\n\n\n\n A \n\n\n\n\n",
                "5.rs": "\n\n\n\n\n A \n\n\n\n\n",
                "6.rs": "\n\n\n\n\n A \n\n\n\n\n",
                "7.rs": "\n\n\n\n\n A \n\n\n\n\n",
                "8.rs": "\n\n\n\n\n A \n\n\n\n\n",
                "9.rs": "\n\n\n\n\n A \n\n\n\n\n",
                "a.rs": "\n\n\n\n\n A \n\n\n\n\n",
                "b.rs": "\n\n\n\n\n B \n\n\n\n\n",
                "c.rs": "\n\n\n\n\n B \n\n\n\n\n",
                "d.rs": "\n\n\n\n\n B \n\n\n\n\n",
                "e.rs": "\n\n\n\n\n B \n\n\n\n\n",
                "f.rs": "\n\n\n\n\n B \n\n\n\n\n",
                "g.rs": "\n\n\n\n\n B \n\n\n\n\n",
                "h.rs": "\n\n\n\n\n B \n\n\n\n\n",
                "i.rs": "\n\n\n\n\n B \n\n\n\n\n",
                "j.rs": "\n\n\n\n\n B \n\n\n\n\n",
                "k.rs": "\n\n\n\n\n B \n\n\n\n\n",
            }),
        )
        .await;
        let project = Project::test(fs.clone(), [path!("/dir").as_ref()], cx).await;
        let window = cx.add_window(|window, cx| Workspace::test_new(project.clone(), window, cx));
        let workspace = window.root(cx).unwrap();
        let search = cx.new(|cx| ProjectSearch::new(project, cx));
        let search_view = cx.add_window(|window, cx| {
            ProjectSearchView::new(workspace.downgrade(), search.clone(), window, cx, None)
        });

        // First search
        perform_search(search_view, "A", cx);
        search_view
            .update(cx, |search_view, window, cx| {
                search_view.results_editor.update(cx, |results_editor, cx| {
                    // Results are correct and scrolled to the top
                    assert_eq!(
                        results_editor.display_text(cx).match_indices(" A ").count(),
                        10
                    );
                    assert_eq!(results_editor.scroll_position(cx), Point::default());

                    // Scroll results all the way down
                    results_editor.scroll(
                        Point::new(0., f64::MAX),
                        Some(Axis::Vertical),
                        window,
                        cx,
                    );
                });
            })
            .expect("unable to update search view");

        // Second search
        perform_search(search_view, "B", cx);
        search_view
            .update(cx, |search_view, _, cx| {
                search_view.results_editor.update(cx, |results_editor, cx| {
                    // Results are correct...
                    assert_eq!(
                        results_editor.display_text(cx).match_indices(" B ").count(),
                        10
                    );
                    // ...and scrolled back to the top
                    assert_eq!(results_editor.scroll_position(cx), Point::default());
                });
            })
            .expect("unable to update search view");
    }

    #[gpui::test]
    async fn test_buffer_search_query_reused(cx: &mut TestAppContext) {
        init_test(cx);

        let fs = FakeFs::new(cx.background_executor.clone());
        fs.insert_tree(
            path!("/dir"),
            json!({
                "one.rs": "const ONE: usize = 1;",
            }),
        )
        .await;
        let project = Project::test(fs.clone(), [path!("/dir").as_ref()], cx).await;
        let worktree_id = project.update(cx, |this, cx| {
            this.worktrees(cx).next().unwrap().read(cx).id()
        });
        let window = cx.add_window(|window, cx| Workspace::test_new(project.clone(), window, cx));
        let workspace = window.root(cx).unwrap();
        let mut cx = VisualTestContext::from_window(*window.deref(), cx);

        let editor = workspace
            .update_in(&mut cx, |workspace, window, cx| {
                workspace.open_path((worktree_id, rel_path("one.rs")), None, true, window, cx)
            })
            .await
            .unwrap()
            .downcast::<Editor>()
            .unwrap();

        // Wait for the unstaged changes to be loaded
        cx.run_until_parked();

        let buffer_search_bar = cx.new_window_entity(|window, cx| {
            let mut search_bar =
                BufferSearchBar::new(Some(project.read(cx).languages().clone()), window, cx);
            search_bar.set_active_pane_item(Some(&editor), window, cx);
            search_bar.show(window, cx);
            search_bar
        });

        let panes: Vec<_> = window
            .update(&mut cx, |this, _, _| this.panes().to_owned())
            .unwrap();
        assert_eq!(panes.len(), 1);
        let pane = panes.first().cloned().unwrap();
        pane.update_in(&mut cx, |pane, window, cx| {
            pane.toolbar().update(cx, |toolbar, cx| {
                toolbar.add_item(buffer_search_bar.clone(), window, cx);
            })
        });

        let buffer_search_query = "search bar query";
        buffer_search_bar
            .update_in(&mut cx, |buffer_search_bar, window, cx| {
                buffer_search_bar.focus_handle(cx).focus(window);
                buffer_search_bar.search(buffer_search_query, None, true, window, cx)
            })
            .await
            .unwrap();

        workspace.update_in(&mut cx, |workspace, window, cx| {
            ProjectSearchView::new_search(workspace, &workspace::NewSearch, window, cx)
        });
        cx.run_until_parked();
        let project_search_view = pane
            .read_with(&cx, |pane, _| {
                pane.active_item()
                    .and_then(|item| item.downcast::<ProjectSearchView>())
            })
            .expect("should open a project search view after spawning a new search");
        project_search_view.update(&mut cx, |search_view, cx| {
            assert_eq!(
                search_view.search_query_text(cx),
                buffer_search_query,
                "Project search should take the query from the buffer search bar since it got focused and had a query inside"
            );
        });
    }

    fn init_test(cx: &mut TestAppContext) {
        cx.update(|cx| {
            let settings = SettingsStore::test(cx);
            cx.set_global(settings);

            theme::init(theme::LoadThemes::JustBase, cx);

            language::init(cx);
            client::init_settings(cx);
            editor::init(cx);
            workspace::init_settings(cx);
            Project::init_settings(cx);
            crate::init(cx);
        });
    }

    fn perform_search(
        search_view: WindowHandle<ProjectSearchView>,
        text: impl Into<Arc<str>>,
        cx: &mut TestAppContext,
    ) {
        search_view
            .update(cx, |search_view, window, cx| {
                search_view.query_editor.update(cx, |query_editor, cx| {
                    query_editor.set_text(text, window, cx)
                });
                search_view.search(cx);
            })
            .unwrap();
        // Ensure editor highlights appear after the search is done
        cx.executor().advance_clock(
            editor::SELECTION_HIGHLIGHT_DEBOUNCE_TIMEOUT + Duration::from_millis(100),
        );
        cx.background_executor.run_until_parked();
    }
}<|MERGE_RESOLUTION|>--- conflicted
+++ resolved
@@ -35,13 +35,8 @@
     pin::pin,
     sync::Arc,
 };
-<<<<<<< HEAD
-use ui::{KeyBinding, Toggleable, Tooltip, prelude::*, utils::SearchInputWidth};
-use util::{ResultExt as _, paths::PathMatcher};
-=======
 use ui::{IconButtonShape, KeyBinding, Toggleable, Tooltip, prelude::*, utils::SearchInputWidth};
 use util::{ResultExt as _, paths::PathMatcher, rel_path::RelPath};
->>>>>>> 3f3d894c
 use workspace::{
     DeploySearch, ItemNavHistory, NewSearch, ToolbarItemEvent, ToolbarItemLocation,
     ToolbarItemView, Workspace, WorkspaceId,
